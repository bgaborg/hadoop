/**
 * Licensed to the Apache Software Foundation (ASF) under one
 * or more contributor license agreements.  See the NOTICE file
 * distributed with this work for additional information
 * regarding copyright ownership.  The ASF licenses this file
 * to you under the Apache License, Version 2.0 (the
 * "License"); you may not use this file except in compliance
 * with the License.  You may obtain a copy of the License at
 *
 *     http://www.apache.org/licenses/LICENSE-2.0
 *
 * Unless required by applicable law or agreed to in writing, software
 * distributed under the License is distributed on an "AS IS" BASIS,
 * WITHOUT WARRANTIES OR CONDITIONS OF ANY KIND, either express or implied.
 * See the License for the specific language governing permissions and
 * limitations under the License.
 */
package org.apache.hadoop.io.nativeio;

import java.io.File;
import java.io.FileDescriptor;
import java.io.FileInputStream;
import java.io.FileOutputStream;
import java.io.IOException;
import java.io.RandomAccessFile;
<<<<<<< HEAD
=======
import java.lang.reflect.Field;
import java.nio.ByteBuffer;
import java.nio.MappedByteBuffer;
>>>>>>> fbf12270
import java.util.Map;
import java.util.concurrent.ConcurrentHashMap;

import org.apache.hadoop.classification.InterfaceAudience;
import org.apache.hadoop.classification.InterfaceStability;
import org.apache.hadoop.conf.Configuration;
import org.apache.hadoop.fs.CommonConfigurationKeys;
import org.apache.hadoop.io.SecureIOUtils.AlreadyExistsException;
import org.apache.hadoop.util.NativeCodeLoader;
import org.apache.hadoop.util.Shell;
<<<<<<< HEAD

import org.apache.commons.logging.Log;
import org.apache.commons.logging.LogFactory;

=======
import org.apache.commons.logging.Log;
import org.apache.commons.logging.LogFactory;

import sun.misc.Unsafe;

>>>>>>> fbf12270
import com.google.common.annotations.VisibleForTesting;

/**
 * JNI wrappers for various native IO-related calls not available in Java.
 * These functions should generally be used alongside a fallback to another
 * more portable mechanism.
 */
@InterfaceAudience.Private
@InterfaceStability.Unstable
public class NativeIO {
  public static class POSIX {
    // Flags for open() call from bits/fcntl.h
    public static final int O_RDONLY   =    00;
    public static final int O_WRONLY   =    01;
    public static final int O_RDWR     =    02;
    public static final int O_CREAT    =  0100;
    public static final int O_EXCL     =  0200;
    public static final int O_NOCTTY   =  0400;
    public static final int O_TRUNC    = 01000;
    public static final int O_APPEND   = 02000;
    public static final int O_NONBLOCK = 04000;
    public static final int O_SYNC   =  010000;
    public static final int O_ASYNC  =  020000;
    public static final int O_FSYNC = O_SYNC;
    public static final int O_NDELAY = O_NONBLOCK;

    // Flags for posix_fadvise() from bits/fcntl.h
    /* No further special treatment.  */
    public static final int POSIX_FADV_NORMAL = 0;
    /* Expect random page references.  */
    public static final int POSIX_FADV_RANDOM = 1;
    /* Expect sequential page references.  */
    public static final int POSIX_FADV_SEQUENTIAL = 2;
    /* Will need these pages.  */
    public static final int POSIX_FADV_WILLNEED = 3;
    /* Don't need these pages.  */
    public static final int POSIX_FADV_DONTNEED = 4;
    /* Data will be accessed once.  */
    public static final int POSIX_FADV_NOREUSE = 5;


    /* Wait upon writeout of all pages
       in the range before performing the
       write.  */
    public static final int SYNC_FILE_RANGE_WAIT_BEFORE = 1;
    /* Initiate writeout of all those
       dirty pages in the range which are
       not presently under writeback.  */
    public static final int SYNC_FILE_RANGE_WRITE = 2;

    /* Wait upon writeout of all pages in
       the range after performing the
       write.  */
    public static final int SYNC_FILE_RANGE_WAIT_AFTER = 4;

    private static final Log LOG = LogFactory.getLog(NativeIO.class);

<<<<<<< HEAD
    @VisibleForTesting
    public static CacheTracker cacheTracker = null;
    
=======
>>>>>>> fbf12270
    private static boolean nativeLoaded = false;
    private static boolean fadvisePossible = true;
    private static boolean syncFileRangePossible = true;

    static final String WORKAROUND_NON_THREADSAFE_CALLS_KEY =
      "hadoop.workaround.non.threadsafe.getpwuid";
    static final boolean WORKAROUND_NON_THREADSAFE_CALLS_DEFAULT = true;

    private static long cacheTimeout = -1;

<<<<<<< HEAD
    public static interface CacheTracker {
      public void fadvise(String identifier, long offset, long len, int flags);
    }
    
=======
    private static CacheManipulator cacheManipulator = new CacheManipulator();

    public static CacheManipulator getCacheManipulator() {
      return cacheManipulator;
    }

    public static void setCacheManipulator(CacheManipulator cacheManipulator) {
      POSIX.cacheManipulator = cacheManipulator;
    }

    /**
     * Used to manipulate the operating system cache.
     */
    @VisibleForTesting
    public static class CacheManipulator {
      public void mlock(String identifier, ByteBuffer buffer,
          long len) throws IOException {
        POSIX.mlock(buffer, len);
      }

      public long getMemlockLimit() {
        return NativeIO.getMemlockLimit();
      }

      public long getOperatingSystemPageSize() {
        return NativeIO.getOperatingSystemPageSize();
      }

      public void posixFadviseIfPossible(String identifier,
        FileDescriptor fd, long offset, long len, int flags)
            throws NativeIOException {
        NativeIO.POSIX.posixFadviseIfPossible(identifier, fd, offset,
            len, flags);
      }

      public boolean verifyCanMlock() {
        return NativeIO.isAvailable();
      }
    }

    /**
     * A CacheManipulator used for testing which does not actually call mlock.
     * This allows many tests to be run even when the operating system does not
     * allow mlock, or only allows limited mlocking.
     */
    @VisibleForTesting
    public static class NoMlockCacheManipulator extends CacheManipulator {
      public void mlock(String identifier, ByteBuffer buffer,
          long len) throws IOException {
        LOG.info("mlocking " + identifier);
      }

      public long getMemlockLimit() {
        return 1125899906842624L;
      }

      public long getOperatingSystemPageSize() {
        return 4096;
      }

      public boolean verifyCanMlock() {
        return true;
      }
    }

>>>>>>> fbf12270
    static {
      if (NativeCodeLoader.isNativeCodeLoaded()) {
        try {
          Configuration conf = new Configuration();
          workaroundNonThreadSafePasswdCalls = conf.getBoolean(
            WORKAROUND_NON_THREADSAFE_CALLS_KEY,
            WORKAROUND_NON_THREADSAFE_CALLS_DEFAULT);

          initNative();
          nativeLoaded = true;

          cacheTimeout = conf.getLong(
            CommonConfigurationKeys.HADOOP_SECURITY_UID_NAME_CACHE_TIMEOUT_KEY,
            CommonConfigurationKeys.HADOOP_SECURITY_UID_NAME_CACHE_TIMEOUT_DEFAULT) *
            1000;
          LOG.debug("Initialized cache for IDs to User/Group mapping with a " +
            " cache timeout of " + cacheTimeout/1000 + " seconds.");

        } catch (Throwable t) {
          // This can happen if the user has an older version of libhadoop.so
          // installed - in this case we can continue without native IO
          // after warning
          LOG.error("Unable to initialize NativeIO libraries", t);
        }
      }
    }

    /**
     * Return true if the JNI-based native IO extensions are available.
     */
    public static boolean isAvailable() {
      return NativeCodeLoader.isNativeCodeLoaded() && nativeLoaded;
    }

<<<<<<< HEAD
=======
    private static void assertCodeLoaded() throws IOException {
      if (!isAvailable()) {
        throw new IOException("NativeIO was not loaded");
      }
    }

>>>>>>> fbf12270
    /** Wrapper around open(2) */
    public static native FileDescriptor open(String path, int flags, int mode) throws IOException;
    /** Wrapper around fstat(2) */
    private static native Stat fstat(FileDescriptor fd) throws IOException;

    /** Native chmod implementation. On UNIX, it is a wrapper around chmod(2) */
    private static native void chmodImpl(String path, int mode) throws IOException;

    public static void chmod(String path, int mode) throws IOException {
      if (!Shell.WINDOWS) {
        chmodImpl(path, mode);
      } else {
        try {
          chmodImpl(path, mode);
        } catch (NativeIOException nioe) {
          if (nioe.getErrorCode() == 3) {
            throw new NativeIOException("No such file or directory",
                Errno.ENOENT);
          } else {
            LOG.warn(String.format("NativeIO.chmod error (%d): %s",
                nioe.getErrorCode(), nioe.getMessage()));
            throw new NativeIOException("Unknown error", Errno.UNKNOWN);
          }
        }
      }
    }

    /** Wrapper around posix_fadvise(2) */
    static native void posix_fadvise(
      FileDescriptor fd, long offset, long len, int flags) throws NativeIOException;

    /** Wrapper around sync_file_range(2) */
    static native void sync_file_range(
      FileDescriptor fd, long offset, long nbytes, int flags) throws NativeIOException;

    /**
     * Call posix_fadvise on the given file descriptor. See the manpage
     * for this syscall for more information. On systems where this
     * call is not available, does nothing.
     *
     * @throws NativeIOException if there is an error with the syscall
     */
<<<<<<< HEAD
    public static void posixFadviseIfPossible(String identifier,
        FileDescriptor fd, long offset, long len, int flags)
        throws NativeIOException {
      if (cacheTracker != null) {
        cacheTracker.fadvise(identifier, offset, len, flags);
      }
=======
    static void posixFadviseIfPossible(String identifier,
        FileDescriptor fd, long offset, long len, int flags)
        throws NativeIOException {
>>>>>>> fbf12270
      if (nativeLoaded && fadvisePossible) {
        try {
          posix_fadvise(fd, offset, len, flags);
        } catch (UnsupportedOperationException uoe) {
          fadvisePossible = false;
        } catch (UnsatisfiedLinkError ule) {
          fadvisePossible = false;
        }
      }
    }

    /**
     * Call sync_file_range on the given file descriptor. See the manpage
     * for this syscall for more information. On systems where this
     * call is not available, does nothing.
     *
     * @throws NativeIOException if there is an error with the syscall
     */
    public static void syncFileRangeIfPossible(
        FileDescriptor fd, long offset, long nbytes, int flags)
        throws NativeIOException {
      if (nativeLoaded && syncFileRangePossible) {
        try {
          sync_file_range(fd, offset, nbytes, flags);
        } catch (UnsupportedOperationException uoe) {
          syncFileRangePossible = false;
        } catch (UnsatisfiedLinkError ule) {
          syncFileRangePossible = false;
        }
      }
    }

<<<<<<< HEAD
=======
    static native void mlock_native(
        ByteBuffer buffer, long len) throws NativeIOException;
    static native void munlock_native(
        ByteBuffer buffer, long len) throws NativeIOException;

    /**
     * Locks the provided direct ByteBuffer into memory, preventing it from
     * swapping out. After a buffer is locked, future accesses will not incur
     * a page fault.
     * 
     * See the mlock(2) man page for more information.
     * 
     * @throws NativeIOException
     */
    static void mlock(ByteBuffer buffer, long len)
        throws IOException {
      assertCodeLoaded();
      if (!buffer.isDirect()) {
        throw new IOException("Cannot mlock a non-direct ByteBuffer");
      }
      mlock_native(buffer, len);
    }

    /**
     * Unlocks a locked direct ByteBuffer, allowing it to swap out of memory.
     * This is a no-op if the ByteBuffer was not previously locked.
     * 
     * See the munlock(2) man page for more information.
     * 
     * @throws NativeIOException
     */
    public static void munlock(ByteBuffer buffer, long len)
        throws IOException {
      assertCodeLoaded();
      if (!buffer.isDirect()) {
        throw new IOException("Cannot munlock a non-direct ByteBuffer");
      }
      munlock_native(buffer, len);
    }
    
    /**
     * Unmaps the block from memory. See munmap(2).
     *
     * There isn't any portable way to unmap a memory region in Java.
     * So we use the sun.nio method here.
     * Note that unmapping a memory region could cause crashes if code
     * continues to reference the unmapped code.  However, if we don't
     * manually unmap the memory, we are dependent on the finalizer to
     * do it, and we have no idea when the finalizer will run.
     *
     * @param buffer    The buffer to unmap.
     */
    public static void munmap(MappedByteBuffer buffer) {
      if (buffer instanceof sun.nio.ch.DirectBuffer) {
        sun.misc.Cleaner cleaner =
            ((sun.nio.ch.DirectBuffer)buffer).cleaner();
        cleaner.clean();
      }
    }

>>>>>>> fbf12270
    /** Linux only methods used for getOwner() implementation */
    private static native long getUIDforFDOwnerforOwner(FileDescriptor fd) throws IOException;
    private static native String getUserName(long uid) throws IOException;

    /**
     * Result type of the fstat call
     */
    public static class Stat {
      private int ownerId, groupId;
      private String owner, group;
      private int mode;

      // Mode constants
      public static final int S_IFMT = 0170000;      /* type of file */
      public static final int   S_IFIFO  = 0010000;  /* named pipe (fifo) */
      public static final int   S_IFCHR  = 0020000;  /* character special */
      public static final int   S_IFDIR  = 0040000;  /* directory */
      public static final int   S_IFBLK  = 0060000;  /* block special */
      public static final int   S_IFREG  = 0100000;  /* regular */
      public static final int   S_IFLNK  = 0120000;  /* symbolic link */
      public static final int   S_IFSOCK = 0140000;  /* socket */
      public static final int   S_IFWHT  = 0160000;  /* whiteout */
      public static final int S_ISUID = 0004000;  /* set user id on execution */
      public static final int S_ISGID = 0002000;  /* set group id on execution */
      public static final int S_ISVTX = 0001000;  /* save swapped text even after use */
      public static final int S_IRUSR = 0000400;  /* read permission, owner */
      public static final int S_IWUSR = 0000200;  /* write permission, owner */
      public static final int S_IXUSR = 0000100;  /* execute/search permission, owner */

      Stat(int ownerId, int groupId, int mode) {
        this.ownerId = ownerId;
        this.groupId = groupId;
        this.mode = mode;
      }
      
      Stat(String owner, String group, int mode) {
        if (!Shell.WINDOWS) {
          this.owner = owner;
        } else {
          this.owner = stripDomain(owner);
        }
        if (!Shell.WINDOWS) {
          this.group = group;
        } else {
          this.group = stripDomain(group);
        }
        this.mode = mode;
      }
      
      @Override
      public String toString() {
        return "Stat(owner='" + owner + "', group='" + group + "'" +
          ", mode=" + mode + ")";
      }

      public String getOwner() {
        return owner;
      }
      public String getGroup() {
        return group;
      }
      public int getMode() {
        return mode;
      }
    }

    /**
     * Returns the file stat for a file descriptor.
     *
     * @param fd file descriptor.
     * @return the file descriptor file stat.
     * @throws IOException thrown if there was an IO error while obtaining the file stat.
     */
    public static Stat getFstat(FileDescriptor fd) throws IOException {
      Stat stat = null;
      if (!Shell.WINDOWS) {
        stat = fstat(fd); 
        stat.owner = getName(IdCache.USER, stat.ownerId);
        stat.group = getName(IdCache.GROUP, stat.groupId);
      } else {
        try {
          stat = fstat(fd);
        } catch (NativeIOException nioe) {
          if (nioe.getErrorCode() == 6) {
            throw new NativeIOException("The handle is invalid.",
                Errno.EBADF);
          } else {
            LOG.warn(String.format("NativeIO.getFstat error (%d): %s",
                nioe.getErrorCode(), nioe.getMessage()));
            throw new NativeIOException("Unknown error", Errno.UNKNOWN);
          }
        }
      }
      return stat;
    }

    private static String getName(IdCache domain, int id) throws IOException {
      Map<Integer, CachedName> idNameCache = (domain == IdCache.USER)
        ? USER_ID_NAME_CACHE : GROUP_ID_NAME_CACHE;
      String name;
      CachedName cachedName = idNameCache.get(id);
      long now = System.currentTimeMillis();
      if (cachedName != null && (cachedName.timestamp + cacheTimeout) > now) {
        name = cachedName.name;
      } else {
        name = (domain == IdCache.USER) ? getUserName(id) : getGroupName(id);
        if (LOG.isDebugEnabled()) {
          String type = (domain == IdCache.USER) ? "UserName" : "GroupName";
          LOG.debug("Got " + type + " " + name + " for ID " + id +
            " from the native implementation");
        }
        cachedName = new CachedName(name, now);
        idNameCache.put(id, cachedName);
      }
      return name;
    }

    static native String getUserName(int uid) throws IOException;
    static native String getGroupName(int uid) throws IOException;

    private static class CachedName {
      final long timestamp;
      final String name;

      public CachedName(String name, long timestamp) {
        this.name = name;
        this.timestamp = timestamp;
      }
    }

    private static final Map<Integer, CachedName> USER_ID_NAME_CACHE =
      new ConcurrentHashMap<Integer, CachedName>();

    private static final Map<Integer, CachedName> GROUP_ID_NAME_CACHE =
      new ConcurrentHashMap<Integer, CachedName>();

    private enum IdCache { USER, GROUP }
  }

  private static boolean workaroundNonThreadSafePasswdCalls = false;


  public static class Windows {
    // Flags for CreateFile() call on Windows
    public static final long GENERIC_READ = 0x80000000L;
    public static final long GENERIC_WRITE = 0x40000000L;

    public static final long FILE_SHARE_READ = 0x00000001L;
    public static final long FILE_SHARE_WRITE = 0x00000002L;
    public static final long FILE_SHARE_DELETE = 0x00000004L;

    public static final long CREATE_NEW = 1;
    public static final long CREATE_ALWAYS = 2;
    public static final long OPEN_EXISTING = 3;
    public static final long OPEN_ALWAYS = 4;
    public static final long TRUNCATE_EXISTING = 5;

    public static final long FILE_BEGIN = 0;
    public static final long FILE_CURRENT = 1;
    public static final long FILE_END = 2;

    /** Wrapper around CreateFile() on Windows */
    public static native FileDescriptor createFile(String path,
        long desiredAccess, long shareMode, long creationDisposition)
        throws IOException;

    /** Wrapper around SetFilePointer() on Windows */
    public static native long setFilePointer(FileDescriptor fd,
        long distanceToMove, long moveMethod) throws IOException;

    /** Windows only methods used for getOwner() implementation */
    private static native String getOwner(FileDescriptor fd) throws IOException;

    /** Supported list of Windows access right flags */
    public static enum AccessRight {
      ACCESS_READ (0x0001),      // FILE_READ_DATA
      ACCESS_WRITE (0x0002),     // FILE_WRITE_DATA
      ACCESS_EXECUTE (0x0020);   // FILE_EXECUTE

      private final int accessRight;
      AccessRight(int access) {
        accessRight = access;
      }

      public int accessRight() {
        return accessRight;
      }
    };

    /** Windows only method used to check if the current process has requested
     *  access rights on the given path. */
    private static native boolean access0(String path, int requestedAccess);

    /**
     * Checks whether the current process has desired access rights on
     * the given path.
     * 
     * Longer term this native function can be substituted with JDK7
     * function Files#isReadable, isWritable, isExecutable.
     *
     * @param path input path
     * @param desiredAccess ACCESS_READ, ACCESS_WRITE or ACCESS_EXECUTE
     * @return true if access is allowed
     * @throws IOException I/O exception on error
     */
    public static boolean access(String path, AccessRight desiredAccess)
        throws IOException {
      return access0(path, desiredAccess.accessRight());
    }

    static {
      if (NativeCodeLoader.isNativeCodeLoaded()) {
        try {
          initNative();
          nativeLoaded = true;
        } catch (Throwable t) {
          // This can happen if the user has an older version of libhadoop.so
          // installed - in this case we can continue without native IO
          // after warning
          LOG.error("Unable to initialize NativeIO libraries", t);
        }
      }
    }
  }

  private static final Log LOG = LogFactory.getLog(NativeIO.class);

  private static boolean nativeLoaded = false;

  static {
    if (NativeCodeLoader.isNativeCodeLoaded()) {
      try {
        initNative();
        nativeLoaded = true;
      } catch (Throwable t) {
        // This can happen if the user has an older version of libhadoop.so
        // installed - in this case we can continue without native IO
        // after warning
        LOG.error("Unable to initialize NativeIO libraries", t);
      }
    }
  }

  /**
   * Return true if the JNI-based native IO extensions are available.
   */
  public static boolean isAvailable() {
    return NativeCodeLoader.isNativeCodeLoaded() && nativeLoaded;
  }

  /** Initialize the JNI method ID and class ID cache */
  private static native void initNative();

<<<<<<< HEAD
=======
  /**
   * Get the maximum number of bytes that can be locked into memory at any
   * given point.
   *
   * @return 0 if no bytes can be locked into memory;
   *         Long.MAX_VALUE if there is no limit;
   *         The number of bytes that can be locked into memory otherwise.
   */
  static long getMemlockLimit() {
    return isAvailable() ? getMemlockLimit0() : 0;
  }

  private static native long getMemlockLimit0();
  
  /**
   * @return the operating system's page size.
   */
  static long getOperatingSystemPageSize() {
    try {
      Field f = Unsafe.class.getDeclaredField("theUnsafe");
      f.setAccessible(true);
      Unsafe unsafe = (Unsafe)f.get(null);
      return unsafe.pageSize();
    } catch (Throwable e) {
      LOG.warn("Unable to get operating system page size.  Guessing 4096.", e);
      return 4096;
    }
  }

>>>>>>> fbf12270
  private static class CachedUid {
    final long timestamp;
    final String username;
    public CachedUid(String username, long timestamp) {
      this.timestamp = timestamp;
      this.username = username;
    }
  }
  private static final Map<Long, CachedUid> uidCache =
      new ConcurrentHashMap<Long, CachedUid>();
  private static long cacheTimeout;
  private static boolean initialized = false;
  
  /**
   * The Windows logon name has two part, NetBIOS domain name and
   * user account name, of the format DOMAIN\UserName. This method
   * will remove the domain part of the full logon name.
   *
   * @param the full principal name containing the domain
   * @return name with domain removed
   */
  private static String stripDomain(String name) {
    int i = name.indexOf('\\');
    if (i != -1)
      name = name.substring(i + 1);
    return name;
  }

  public static String getOwner(FileDescriptor fd) throws IOException {
    ensureInitialized();
    if (Shell.WINDOWS) {
      String owner = Windows.getOwner(fd);
      owner = stripDomain(owner);
      return owner;
    } else {
      long uid = POSIX.getUIDforFDOwnerforOwner(fd);
      CachedUid cUid = uidCache.get(uid);
      long now = System.currentTimeMillis();
      if (cUid != null && (cUid.timestamp + cacheTimeout) > now) {
        return cUid.username;
      }
      String user = POSIX.getUserName(uid);
      LOG.info("Got UserName " + user + " for UID " + uid
          + " from the native implementation");
      cUid = new CachedUid(user, now);
      uidCache.put(uid, cUid);
      return user;
<<<<<<< HEAD
    }
  }

  /**
   * Create a FileInputStream that shares delete permission on the
   * file opened, i.e. other process can delete the file the
   * FileInputStream is reading. Only Windows implementation uses
   * the native interface.
   */
  public static FileInputStream getShareDeleteFileInputStream(File f)
      throws IOException {
    if (!Shell.WINDOWS) {
      // On Linux the default FileInputStream shares delete permission
      // on the file opened.
      //
      return new FileInputStream(f);
    } else {
      // Use Windows native interface to create a FileInputStream that
      // shares delete permission on the file opened.
      //
      FileDescriptor fd = Windows.createFile(
          f.getAbsolutePath(),
          Windows.GENERIC_READ,
          Windows.FILE_SHARE_READ |
              Windows.FILE_SHARE_WRITE |
              Windows.FILE_SHARE_DELETE,
          Windows.OPEN_EXISTING);
      return new FileInputStream(fd);
    }
  }

  /**
   * Create a FileInputStream that shares delete permission on the
   * file opened at a given offset, i.e. other process can delete
   * the file the FileInputStream is reading. Only Windows implementation
   * uses the native interface.
   */
  public static FileInputStream getShareDeleteFileInputStream(File f, long seekOffset)
      throws IOException {
    if (!Shell.WINDOWS) {
      RandomAccessFile rf = new RandomAccessFile(f, "r");
      if (seekOffset > 0) {
        rf.seek(seekOffset);
      }
      return new FileInputStream(rf.getFD());
    } else {
      // Use Windows native interface to create a FileInputStream that
      // shares delete permission on the file opened, and set it to the
      // given offset.
      //
      FileDescriptor fd = NativeIO.Windows.createFile(
          f.getAbsolutePath(),
          NativeIO.Windows.GENERIC_READ,
          NativeIO.Windows.FILE_SHARE_READ |
              NativeIO.Windows.FILE_SHARE_WRITE |
              NativeIO.Windows.FILE_SHARE_DELETE,
          NativeIO.Windows.OPEN_EXISTING);
      if (seekOffset > 0)
        NativeIO.Windows.setFilePointer(fd, seekOffset, NativeIO.Windows.FILE_BEGIN);
      return new FileInputStream(fd);
    }
  }

  /**
   * Create the specified File for write access, ensuring that it does not exist.
   * @param f the file that we want to create
   * @param permissions we want to have on the file (if security is enabled)
   *
   * @throws AlreadyExistsException if the file already exists
   * @throws IOException if any other error occurred
   */
  public static FileOutputStream getCreateForWriteFileOutputStream(File f, int permissions)
      throws IOException {
    if (!Shell.WINDOWS) {
      // Use the native wrapper around open(2)
      try {
        FileDescriptor fd = NativeIO.POSIX.open(f.getAbsolutePath(),
            NativeIO.POSIX.O_WRONLY | NativeIO.POSIX.O_CREAT
                | NativeIO.POSIX.O_EXCL, permissions);
        return new FileOutputStream(fd);
      } catch (NativeIOException nioe) {
        if (nioe.getErrno() == Errno.EEXIST) {
          throw new AlreadyExistsException(nioe);
        }
        throw nioe;
      }
    } else {
      // Use the Windows native APIs to create equivalent FileOutputStream
      try {
        FileDescriptor fd = NativeIO.Windows.createFile(f.getCanonicalPath(),
            NativeIO.Windows.GENERIC_WRITE,
            NativeIO.Windows.FILE_SHARE_DELETE
                | NativeIO.Windows.FILE_SHARE_READ
                | NativeIO.Windows.FILE_SHARE_WRITE,
            NativeIO.Windows.CREATE_NEW);
        NativeIO.POSIX.chmod(f.getCanonicalPath(), permissions);
        return new FileOutputStream(fd);
      } catch (NativeIOException nioe) {
        if (nioe.getErrorCode() == 80) {
          // ERROR_FILE_EXISTS
          // 80 (0x50)
          // The file exists
          throw new AlreadyExistsException(nioe);
        }
        throw nioe;
      }
    }
  }

  private synchronized static void ensureInitialized() {
    if (!initialized) {
      cacheTimeout =
          new Configuration().getLong("hadoop.security.uid.cache.secs",
              4*60*60) * 1000;
      LOG.info("Initialized cache for UID to User mapping with a cache" +
          " timeout of " + cacheTimeout/1000 + " seconds.");
      initialized = true;
    }
  }
  
  /**
   * A version of renameTo that throws a descriptive exception when it fails.
   *
   * @param src                  The source path
   * @param dst                  The destination path
   * 
   * @throws NativeIOException   On failure.
   */
  public static void renameTo(File src, File dst)
      throws IOException {
    if (!nativeLoaded) {
      if (!src.renameTo(dst)) {
        throw new IOException("renameTo(src=" + src + ", dst=" +
          dst + ") failed.");
      }
    } else {
      renameTo0(src.getAbsolutePath(), dst.getAbsolutePath());
    }
  }

  /**
=======
    }
  }

  /**
   * Create a FileInputStream that shares delete permission on the
   * file opened, i.e. other process can delete the file the
   * FileInputStream is reading. Only Windows implementation uses
   * the native interface.
   */
  public static FileInputStream getShareDeleteFileInputStream(File f)
      throws IOException {
    if (!Shell.WINDOWS) {
      // On Linux the default FileInputStream shares delete permission
      // on the file opened.
      //
      return new FileInputStream(f);
    } else {
      // Use Windows native interface to create a FileInputStream that
      // shares delete permission on the file opened.
      //
      FileDescriptor fd = Windows.createFile(
          f.getAbsolutePath(),
          Windows.GENERIC_READ,
          Windows.FILE_SHARE_READ |
              Windows.FILE_SHARE_WRITE |
              Windows.FILE_SHARE_DELETE,
          Windows.OPEN_EXISTING);
      return new FileInputStream(fd);
    }
  }

  /**
   * Create a FileInputStream that shares delete permission on the
   * file opened at a given offset, i.e. other process can delete
   * the file the FileInputStream is reading. Only Windows implementation
   * uses the native interface.
   */
  public static FileInputStream getShareDeleteFileInputStream(File f, long seekOffset)
      throws IOException {
    if (!Shell.WINDOWS) {
      RandomAccessFile rf = new RandomAccessFile(f, "r");
      if (seekOffset > 0) {
        rf.seek(seekOffset);
      }
      return new FileInputStream(rf.getFD());
    } else {
      // Use Windows native interface to create a FileInputStream that
      // shares delete permission on the file opened, and set it to the
      // given offset.
      //
      FileDescriptor fd = NativeIO.Windows.createFile(
          f.getAbsolutePath(),
          NativeIO.Windows.GENERIC_READ,
          NativeIO.Windows.FILE_SHARE_READ |
              NativeIO.Windows.FILE_SHARE_WRITE |
              NativeIO.Windows.FILE_SHARE_DELETE,
          NativeIO.Windows.OPEN_EXISTING);
      if (seekOffset > 0)
        NativeIO.Windows.setFilePointer(fd, seekOffset, NativeIO.Windows.FILE_BEGIN);
      return new FileInputStream(fd);
    }
  }

  /**
   * Create the specified File for write access, ensuring that it does not exist.
   * @param f the file that we want to create
   * @param permissions we want to have on the file (if security is enabled)
   *
   * @throws AlreadyExistsException if the file already exists
   * @throws IOException if any other error occurred
   */
  public static FileOutputStream getCreateForWriteFileOutputStream(File f, int permissions)
      throws IOException {
    if (!Shell.WINDOWS) {
      // Use the native wrapper around open(2)
      try {
        FileDescriptor fd = NativeIO.POSIX.open(f.getAbsolutePath(),
            NativeIO.POSIX.O_WRONLY | NativeIO.POSIX.O_CREAT
                | NativeIO.POSIX.O_EXCL, permissions);
        return new FileOutputStream(fd);
      } catch (NativeIOException nioe) {
        if (nioe.getErrno() == Errno.EEXIST) {
          throw new AlreadyExistsException(nioe);
        }
        throw nioe;
      }
    } else {
      // Use the Windows native APIs to create equivalent FileOutputStream
      try {
        FileDescriptor fd = NativeIO.Windows.createFile(f.getCanonicalPath(),
            NativeIO.Windows.GENERIC_WRITE,
            NativeIO.Windows.FILE_SHARE_DELETE
                | NativeIO.Windows.FILE_SHARE_READ
                | NativeIO.Windows.FILE_SHARE_WRITE,
            NativeIO.Windows.CREATE_NEW);
        NativeIO.POSIX.chmod(f.getCanonicalPath(), permissions);
        return new FileOutputStream(fd);
      } catch (NativeIOException nioe) {
        if (nioe.getErrorCode() == 80) {
          // ERROR_FILE_EXISTS
          // 80 (0x50)
          // The file exists
          throw new AlreadyExistsException(nioe);
        }
        throw nioe;
      }
    }
  }

  private synchronized static void ensureInitialized() {
    if (!initialized) {
      cacheTimeout =
          new Configuration().getLong("hadoop.security.uid.cache.secs",
              4*60*60) * 1000;
      LOG.info("Initialized cache for UID to User mapping with a cache" +
          " timeout of " + cacheTimeout/1000 + " seconds.");
      initialized = true;
    }
  }
  
  /**
   * A version of renameTo that throws a descriptive exception when it fails.
   *
   * @param src                  The source path
   * @param dst                  The destination path
   * 
   * @throws NativeIOException   On failure.
   */
  public static void renameTo(File src, File dst)
      throws IOException {
    if (!nativeLoaded) {
      if (!src.renameTo(dst)) {
        throw new IOException("renameTo(src=" + src + ", dst=" +
          dst + ") failed.");
      }
    } else {
      renameTo0(src.getAbsolutePath(), dst.getAbsolutePath());
    }
  }

  /**
>>>>>>> fbf12270
   * A version of renameTo that throws a descriptive exception when it fails.
   *
   * @param src                  The source path
   * @param dst                  The destination path
   * 
   * @throws NativeIOException   On failure.
   */
  private static native void renameTo0(String src, String dst)
      throws NativeIOException;
}<|MERGE_RESOLUTION|>--- conflicted
+++ resolved
@@ -23,12 +23,9 @@
 import java.io.FileOutputStream;
 import java.io.IOException;
 import java.io.RandomAccessFile;
-<<<<<<< HEAD
-=======
 import java.lang.reflect.Field;
 import java.nio.ByteBuffer;
 import java.nio.MappedByteBuffer;
->>>>>>> fbf12270
 import java.util.Map;
 import java.util.concurrent.ConcurrentHashMap;
 
@@ -39,18 +36,11 @@
 import org.apache.hadoop.io.SecureIOUtils.AlreadyExistsException;
 import org.apache.hadoop.util.NativeCodeLoader;
 import org.apache.hadoop.util.Shell;
-<<<<<<< HEAD
-
 import org.apache.commons.logging.Log;
 import org.apache.commons.logging.LogFactory;
 
-=======
-import org.apache.commons.logging.Log;
-import org.apache.commons.logging.LogFactory;
-
 import sun.misc.Unsafe;
 
->>>>>>> fbf12270
 import com.google.common.annotations.VisibleForTesting;
 
 /**
@@ -108,12 +98,6 @@
 
     private static final Log LOG = LogFactory.getLog(NativeIO.class);
 
-<<<<<<< HEAD
-    @VisibleForTesting
-    public static CacheTracker cacheTracker = null;
-    
-=======
->>>>>>> fbf12270
     private static boolean nativeLoaded = false;
     private static boolean fadvisePossible = true;
     private static boolean syncFileRangePossible = true;
@@ -124,12 +108,6 @@
 
     private static long cacheTimeout = -1;
 
-<<<<<<< HEAD
-    public static interface CacheTracker {
-      public void fadvise(String identifier, long offset, long len, int flags);
-    }
-    
-=======
     private static CacheManipulator cacheManipulator = new CacheManipulator();
 
     public static CacheManipulator getCacheManipulator() {
@@ -195,7 +173,6 @@
       }
     }
 
->>>>>>> fbf12270
     static {
       if (NativeCodeLoader.isNativeCodeLoaded()) {
         try {
@@ -230,15 +207,12 @@
       return NativeCodeLoader.isNativeCodeLoaded() && nativeLoaded;
     }
 
-<<<<<<< HEAD
-=======
     private static void assertCodeLoaded() throws IOException {
       if (!isAvailable()) {
         throw new IOException("NativeIO was not loaded");
       }
     }
 
->>>>>>> fbf12270
     /** Wrapper around open(2) */
     public static native FileDescriptor open(String path, int flags, int mode) throws IOException;
     /** Wrapper around fstat(2) */
@@ -281,18 +255,9 @@
      *
      * @throws NativeIOException if there is an error with the syscall
      */
-<<<<<<< HEAD
-    public static void posixFadviseIfPossible(String identifier,
-        FileDescriptor fd, long offset, long len, int flags)
-        throws NativeIOException {
-      if (cacheTracker != null) {
-        cacheTracker.fadvise(identifier, offset, len, flags);
-      }
-=======
     static void posixFadviseIfPossible(String identifier,
         FileDescriptor fd, long offset, long len, int flags)
         throws NativeIOException {
->>>>>>> fbf12270
       if (nativeLoaded && fadvisePossible) {
         try {
           posix_fadvise(fd, offset, len, flags);
@@ -325,8 +290,6 @@
       }
     }
 
-<<<<<<< HEAD
-=======
     static native void mlock_native(
         ByteBuffer buffer, long len) throws NativeIOException;
     static native void munlock_native(
@@ -387,7 +350,6 @@
       }
     }
 
->>>>>>> fbf12270
     /** Linux only methods used for getOwner() implementation */
     private static native long getUIDforFDOwnerforOwner(FileDescriptor fd) throws IOException;
     private static native String getUserName(long uid) throws IOException;
@@ -641,8 +603,6 @@
   /** Initialize the JNI method ID and class ID cache */
   private static native void initNative();
 
-<<<<<<< HEAD
-=======
   /**
    * Get the maximum number of bytes that can be locked into memory at any
    * given point.
@@ -672,7 +632,6 @@
     }
   }
 
->>>>>>> fbf12270
   private static class CachedUid {
     final long timestamp;
     final String username;
@@ -720,7 +679,6 @@
       cUid = new CachedUid(user, now);
       uidCache.put(uid, cUid);
       return user;
-<<<<<<< HEAD
     }
   }
 
@@ -862,149 +820,6 @@
   }
 
   /**
-=======
-    }
-  }
-
-  /**
-   * Create a FileInputStream that shares delete permission on the
-   * file opened, i.e. other process can delete the file the
-   * FileInputStream is reading. Only Windows implementation uses
-   * the native interface.
-   */
-  public static FileInputStream getShareDeleteFileInputStream(File f)
-      throws IOException {
-    if (!Shell.WINDOWS) {
-      // On Linux the default FileInputStream shares delete permission
-      // on the file opened.
-      //
-      return new FileInputStream(f);
-    } else {
-      // Use Windows native interface to create a FileInputStream that
-      // shares delete permission on the file opened.
-      //
-      FileDescriptor fd = Windows.createFile(
-          f.getAbsolutePath(),
-          Windows.GENERIC_READ,
-          Windows.FILE_SHARE_READ |
-              Windows.FILE_SHARE_WRITE |
-              Windows.FILE_SHARE_DELETE,
-          Windows.OPEN_EXISTING);
-      return new FileInputStream(fd);
-    }
-  }
-
-  /**
-   * Create a FileInputStream that shares delete permission on the
-   * file opened at a given offset, i.e. other process can delete
-   * the file the FileInputStream is reading. Only Windows implementation
-   * uses the native interface.
-   */
-  public static FileInputStream getShareDeleteFileInputStream(File f, long seekOffset)
-      throws IOException {
-    if (!Shell.WINDOWS) {
-      RandomAccessFile rf = new RandomAccessFile(f, "r");
-      if (seekOffset > 0) {
-        rf.seek(seekOffset);
-      }
-      return new FileInputStream(rf.getFD());
-    } else {
-      // Use Windows native interface to create a FileInputStream that
-      // shares delete permission on the file opened, and set it to the
-      // given offset.
-      //
-      FileDescriptor fd = NativeIO.Windows.createFile(
-          f.getAbsolutePath(),
-          NativeIO.Windows.GENERIC_READ,
-          NativeIO.Windows.FILE_SHARE_READ |
-              NativeIO.Windows.FILE_SHARE_WRITE |
-              NativeIO.Windows.FILE_SHARE_DELETE,
-          NativeIO.Windows.OPEN_EXISTING);
-      if (seekOffset > 0)
-        NativeIO.Windows.setFilePointer(fd, seekOffset, NativeIO.Windows.FILE_BEGIN);
-      return new FileInputStream(fd);
-    }
-  }
-
-  /**
-   * Create the specified File for write access, ensuring that it does not exist.
-   * @param f the file that we want to create
-   * @param permissions we want to have on the file (if security is enabled)
-   *
-   * @throws AlreadyExistsException if the file already exists
-   * @throws IOException if any other error occurred
-   */
-  public static FileOutputStream getCreateForWriteFileOutputStream(File f, int permissions)
-      throws IOException {
-    if (!Shell.WINDOWS) {
-      // Use the native wrapper around open(2)
-      try {
-        FileDescriptor fd = NativeIO.POSIX.open(f.getAbsolutePath(),
-            NativeIO.POSIX.O_WRONLY | NativeIO.POSIX.O_CREAT
-                | NativeIO.POSIX.O_EXCL, permissions);
-        return new FileOutputStream(fd);
-      } catch (NativeIOException nioe) {
-        if (nioe.getErrno() == Errno.EEXIST) {
-          throw new AlreadyExistsException(nioe);
-        }
-        throw nioe;
-      }
-    } else {
-      // Use the Windows native APIs to create equivalent FileOutputStream
-      try {
-        FileDescriptor fd = NativeIO.Windows.createFile(f.getCanonicalPath(),
-            NativeIO.Windows.GENERIC_WRITE,
-            NativeIO.Windows.FILE_SHARE_DELETE
-                | NativeIO.Windows.FILE_SHARE_READ
-                | NativeIO.Windows.FILE_SHARE_WRITE,
-            NativeIO.Windows.CREATE_NEW);
-        NativeIO.POSIX.chmod(f.getCanonicalPath(), permissions);
-        return new FileOutputStream(fd);
-      } catch (NativeIOException nioe) {
-        if (nioe.getErrorCode() == 80) {
-          // ERROR_FILE_EXISTS
-          // 80 (0x50)
-          // The file exists
-          throw new AlreadyExistsException(nioe);
-        }
-        throw nioe;
-      }
-    }
-  }
-
-  private synchronized static void ensureInitialized() {
-    if (!initialized) {
-      cacheTimeout =
-          new Configuration().getLong("hadoop.security.uid.cache.secs",
-              4*60*60) * 1000;
-      LOG.info("Initialized cache for UID to User mapping with a cache" +
-          " timeout of " + cacheTimeout/1000 + " seconds.");
-      initialized = true;
-    }
-  }
-  
-  /**
-   * A version of renameTo that throws a descriptive exception when it fails.
-   *
-   * @param src                  The source path
-   * @param dst                  The destination path
-   * 
-   * @throws NativeIOException   On failure.
-   */
-  public static void renameTo(File src, File dst)
-      throws IOException {
-    if (!nativeLoaded) {
-      if (!src.renameTo(dst)) {
-        throw new IOException("renameTo(src=" + src + ", dst=" +
-          dst + ") failed.");
-      }
-    } else {
-      renameTo0(src.getAbsolutePath(), dst.getAbsolutePath());
-    }
-  }
-
-  /**
->>>>>>> fbf12270
    * A version of renameTo that throws a descriptive exception when it fails.
    *
    * @param src                  The source path
