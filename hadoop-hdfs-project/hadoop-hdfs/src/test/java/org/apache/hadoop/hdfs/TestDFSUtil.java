/**
 * Licensed to the Apache Software Foundation (ASF) under one
 * or more contributor license agreements.  See the NOTICE file
 * distributed with this work for additional information
 * regarding copyright ownership.  The ASF licenses this file
 * to you under the Apache License, Version 2.0 (the
 * "License"); you may not use this file except in compliance
 * with the License.  You may obtain a copy of the License at
 *
 *     http://www.apache.org/licenses/LICENSE-2.0
 *
 * Unless required by applicable law or agreed to in writing, software
 * distributed under the License is distributed on an "AS IS" BASIS,
 * WITHOUT WARRANTIES OR CONDITIONS OF ANY KIND, either express or implied.
 * See the License for the specific language governing permissions and
 * limitations under the License.
 */

package org.apache.hadoop.hdfs;

import static org.apache.hadoop.fs.CommonConfigurationKeysPublic.FS_DEFAULT_NAME_KEY;
<<<<<<< HEAD
import static org.apache.hadoop.fs.CommonConfigurationKeysPublic.HADOOP_SECURITY_AUTHENTICATION;
=======
>>>>>>> fbf12270
import static org.apache.hadoop.hdfs.DFSConfigKeys.DFS_CLIENT_FAILOVER_PROXY_PROVIDER_KEY_PREFIX;
import static org.apache.hadoop.hdfs.DFSConfigKeys.DFS_HA_NAMENODES_KEY_PREFIX;
import static org.apache.hadoop.hdfs.DFSConfigKeys.DFS_NAMENODE_BACKUP_ADDRESS_KEY;
import static org.apache.hadoop.hdfs.DFSConfigKeys.DFS_NAMENODE_HTTPS_PORT_DEFAULT;
import static org.apache.hadoop.hdfs.DFSConfigKeys.DFS_NAMENODE_HTTP_ADDRESS_KEY;
import static org.apache.hadoop.hdfs.DFSConfigKeys.DFS_NAMENODE_HTTP_PORT_DEFAULT;
import static org.apache.hadoop.hdfs.DFSConfigKeys.DFS_NAMENODE_RPC_ADDRESS_KEY;
import static org.apache.hadoop.hdfs.DFSConfigKeys.DFS_NAMENODE_SECONDARY_HTTP_ADDRESS_KEY;
import static org.apache.hadoop.hdfs.DFSConfigKeys.DFS_NAMENODE_SERVICE_RPC_ADDRESS_KEY;
import static org.apache.hadoop.hdfs.DFSConfigKeys.DFS_NAMESERVICES;
import static org.apache.hadoop.hdfs.DFSConfigKeys.DFS_NAMESERVICE_ID;
<<<<<<< HEAD
=======
import static org.apache.hadoop.test.GenericTestUtils.assertExceptionContains;
>>>>>>> fbf12270
import static org.hamcrest.CoreMatchers.not;
import static org.junit.Assert.assertArrayEquals;
import static org.junit.Assert.assertEquals;
import static org.junit.Assert.assertFalse;
import static org.junit.Assert.assertNull;
import static org.junit.Assert.assertThat;
import static org.junit.Assert.assertTrue;
import static org.junit.Assert.fail;

import java.io.IOException;
import java.net.InetSocketAddress;
import java.net.URI;
import java.net.URISyntaxException;
import java.util.Arrays;
import java.util.Collection;
import java.util.Iterator;
import java.util.List;
import java.util.Map;

import org.apache.hadoop.HadoopIllegalArgumentException;
import org.apache.hadoop.conf.Configuration;
import org.apache.hadoop.fs.BlockLocation;
import org.apache.hadoop.fs.CommonConfigurationKeys;
import org.apache.hadoop.hdfs.protocol.DatanodeInfo;
import org.apache.hadoop.hdfs.protocol.ExtendedBlock;
import org.apache.hadoop.hdfs.protocol.LocatedBlock;
import org.apache.hadoop.hdfs.protocol.LocatedBlocks;
import org.apache.hadoop.hdfs.server.namenode.NameNode;
import org.apache.hadoop.hdfs.server.namenode.ha.ConfiguredFailoverProxyProvider;
import org.apache.hadoop.net.NetUtils;
import org.apache.hadoop.security.UserGroupInformation;
import org.apache.hadoop.util.Shell;
import org.junit.Assume;
import org.junit.Before;
import org.junit.Test;

public class TestDFSUtil {
  
  /**
   * Reset to default UGI settings since some tests change them.
   */
  @Before
  public void resetUGI() {
    UserGroupInformation.setConfiguration(new Configuration());
  }
  
  /**
   * Test conversion of LocatedBlock to BlockLocation
   */
  @Test
  public void testLocatedBlocks2Locations() {
    DatanodeInfo d = DFSTestUtil.getLocalDatanodeInfo();
    DatanodeInfo[] ds = new DatanodeInfo[1];
    ds[0] = d;

    // ok
    ExtendedBlock b1 = new ExtendedBlock("bpid", 1, 1, 1);
    LocatedBlock l1 = new LocatedBlock(b1, ds, 0, false);

    // corrupt
    ExtendedBlock b2 = new ExtendedBlock("bpid", 2, 1, 1);
    LocatedBlock l2 = new LocatedBlock(b2, ds, 0, true);

    List<LocatedBlock> ls = Arrays.asList(l1, l2);
    LocatedBlocks lbs = new LocatedBlocks(10, false, ls, l2, true);

    BlockLocation[] bs = DFSUtil.locatedBlocks2Locations(lbs);

    assertTrue("expected 2 blocks but got " + bs.length,
               bs.length == 2);

    int corruptCount = 0;
    for (BlockLocation b: bs) {
      if (b.isCorrupt()) {
        corruptCount++;
      }
    }

    assertTrue("expected 1 corrupt files but got " + corruptCount,
        corruptCount == 1);

    // test an empty location
    bs = DFSUtil.locatedBlocks2Locations(new LocatedBlocks());
    assertEquals(0, bs.length);
  }


  private Configuration setupAddress(String key) {
    HdfsConfiguration conf = new HdfsConfiguration();
    conf.set(DFS_NAMESERVICES, "nn1");
    conf.set(DFSUtil.addKeySuffixes(key, "nn1"), "localhost:9000");
    return conf;
  }

  /**
   * Test {@link DFSUtil#getNamenodeNameServiceId(Configuration)} to ensure
   * nameserviceId from the configuration returned
   */
  @Test
  public void getNameServiceId() {
    HdfsConfiguration conf = new HdfsConfiguration();
    conf.set(DFS_NAMESERVICE_ID, "nn1");
    assertEquals("nn1", DFSUtil.getNamenodeNameServiceId(conf));
  }
  
  /**
   * Test {@link DFSUtil#getNamenodeNameServiceId(Configuration)} to ensure
   * nameserviceId for namenode is determined based on matching the address with
   * local node's address
   */
  @Test
  public void getNameNodeNameServiceId() {
    Configuration conf = setupAddress(DFS_NAMENODE_RPC_ADDRESS_KEY);
    assertEquals("nn1", DFSUtil.getNamenodeNameServiceId(conf));
  }

  /**
   * Test {@link DFSUtil#getBackupNameServiceId(Configuration)} to ensure
   * nameserviceId for backup node is determined based on matching the address
   * with local node's address
   */
  @Test
  public void getBackupNameServiceId() {
    Configuration conf = setupAddress(DFS_NAMENODE_BACKUP_ADDRESS_KEY);
    assertEquals("nn1", DFSUtil.getBackupNameServiceId(conf));
  }

  /**
   * Test {@link DFSUtil#getSecondaryNameServiceId(Configuration)} to ensure
   * nameserviceId for backup node is determined based on matching the address
   * with local node's address
   */
  @Test
  public void getSecondaryNameServiceId() {
    Configuration conf = setupAddress(DFS_NAMENODE_SECONDARY_HTTP_ADDRESS_KEY);
    assertEquals("nn1", DFSUtil.getSecondaryNameServiceId(conf));
  }

  /**
   * Test {@link DFSUtil#getNamenodeNameServiceId(Configuration)} to ensure
   * exception is thrown when multiple rpc addresses match the local node's
   * address
   */
  @Test(expected = HadoopIllegalArgumentException.class)
  public void testGetNameServiceIdException() {
    HdfsConfiguration conf = new HdfsConfiguration();
    conf.set(DFS_NAMESERVICES, "nn1,nn2");
    conf.set(DFSUtil.addKeySuffixes(DFS_NAMENODE_RPC_ADDRESS_KEY, "nn1"),
        "localhost:9000");
    conf.set(DFSUtil.addKeySuffixes(DFS_NAMENODE_RPC_ADDRESS_KEY, "nn2"),
        "localhost:9001");
    DFSUtil.getNamenodeNameServiceId(conf);
    fail("Expected exception is not thrown");
  }

  /**
   * Test {@link DFSUtil#getNameServiceIds(Configuration)}
   */
  @Test
  public void testGetNameServiceIds() {
    HdfsConfiguration conf = new HdfsConfiguration();
    conf.set(DFS_NAMESERVICES, "nn1,nn2");
    Collection<String> nameserviceIds = DFSUtil.getNameServiceIds(conf);
    Iterator<String> it = nameserviceIds.iterator();
    assertEquals(2, nameserviceIds.size());
    assertEquals("nn1", it.next().toString());
    assertEquals("nn2", it.next().toString());
  }
  
  @Test
  public void testGetOnlyNameServiceIdOrNull() {
    HdfsConfiguration conf = new HdfsConfiguration();
    conf.set(DFS_NAMESERVICES, "ns1,ns2");
    assertNull(DFSUtil.getOnlyNameServiceIdOrNull(conf));
    conf.set(DFS_NAMESERVICES, "");
    assertNull(DFSUtil.getOnlyNameServiceIdOrNull(conf));
    conf.set(DFS_NAMESERVICES, "ns1");
    assertEquals("ns1", DFSUtil.getOnlyNameServiceIdOrNull(conf));
  }

  /**
   * Test for {@link DFSUtil#getNNServiceRpcAddresses(Configuration)}
   * {@link DFSUtil#getNameServiceIdFromAddress(Configuration, InetSocketAddress, String...)
   * (Configuration)}
   */
  @Test
  public void testMultipleNamenodes() throws IOException {
    HdfsConfiguration conf = new HdfsConfiguration();
    conf.set(DFS_NAMESERVICES, "nn1,nn2");
    // Test - configured list of namenodes are returned
    final String NN1_ADDRESS = "localhost:9000";
    final String NN2_ADDRESS = "localhost:9001";
    final String NN3_ADDRESS = "localhost:9002";
    conf.set(DFSUtil.addKeySuffixes(DFS_NAMENODE_RPC_ADDRESS_KEY, "nn1"),
        NN1_ADDRESS);
    conf.set(DFSUtil.addKeySuffixes(DFS_NAMENODE_RPC_ADDRESS_KEY, "nn2"),
        NN2_ADDRESS);

    Map<String, Map<String, InetSocketAddress>> nnMap = DFSUtil
        .getNNServiceRpcAddresses(conf);
    assertEquals(2, nnMap.size());
    
    Map<String, InetSocketAddress> nn1Map = nnMap.get("nn1");
    assertEquals(1, nn1Map.size());
    InetSocketAddress addr = nn1Map.get(null);
    assertEquals("localhost", addr.getHostName());
    assertEquals(9000, addr.getPort());
    
    Map<String, InetSocketAddress> nn2Map = nnMap.get("nn2");
    assertEquals(1, nn2Map.size());
    addr = nn2Map.get(null);
    assertEquals("localhost", addr.getHostName());
    assertEquals(9001, addr.getPort());

    // Test - can look up nameservice ID from service address
    checkNameServiceId(conf, NN1_ADDRESS, "nn1");
    checkNameServiceId(conf, NN2_ADDRESS, "nn2");
    checkNameServiceId(conf, NN3_ADDRESS, null);

    // HA is not enabled in a purely federated config
    assertFalse(HAUtil.isHAEnabled(conf, "nn1"));
    assertFalse(HAUtil.isHAEnabled(conf, "nn2"));
  }

  public void checkNameServiceId(Configuration conf, String addr,
      String expectedNameServiceId) {
    InetSocketAddress s = NetUtils.createSocketAddr(addr);
    String nameserviceId = DFSUtil.getNameServiceIdFromAddress(conf, s,
        DFS_NAMENODE_SERVICE_RPC_ADDRESS_KEY, DFS_NAMENODE_RPC_ADDRESS_KEY);
    assertEquals(expectedNameServiceId, nameserviceId);
  }

  /** Tests to ensure default namenode is used as fallback */
  @Test
  public void testDefaultNamenode() throws IOException {
    HdfsConfiguration conf = new HdfsConfiguration();
    final String hdfs_default = "hdfs://localhost:9999/";
    conf.set(FS_DEFAULT_NAME_KEY, hdfs_default);
    // If DFS_FEDERATION_NAMESERVICES is not set, verify that
    // default namenode address is returned.
    Map<String, Map<String, InetSocketAddress>> addrMap =
      DFSUtil.getNNServiceRpcAddresses(conf);
    assertEquals(1, addrMap.size());
    
    Map<String, InetSocketAddress> defaultNsMap = addrMap.get(null);
    assertEquals(1, defaultNsMap.size());
    
    assertEquals(9999, defaultNsMap.get(null).getPort());
  }
  
  /**
   * Test to ensure nameservice specific keys in the configuration are
   * copied to generic keys when the namenode starts.
   */
  @Test
  public void testConfModificationFederationOnly() {
    final HdfsConfiguration conf = new HdfsConfiguration();
    String nsId = "ns1";
    
    conf.set(DFS_NAMESERVICES, nsId);
    conf.set(DFS_NAMESERVICE_ID, nsId);

    // Set the nameservice specific keys with nameserviceId in the config key
    for (String key : NameNode.NAMENODE_SPECIFIC_KEYS) {
      // Note: value is same as the key
      conf.set(DFSUtil.addKeySuffixes(key, nsId), key);
    }

    // Initialize generic keys from specific keys
    NameNode.initializeGenericKeys(conf, nsId, null);

    // Retrieve the keys without nameserviceId and Ensure generic keys are set
    // to the correct value
    for (String key : NameNode.NAMENODE_SPECIFIC_KEYS) {
      assertEquals(key, conf.get(key));
    }
  }
  
  /**
   * Test to ensure nameservice specific keys in the configuration are
   * copied to generic keys when the namenode starts.
   */
  @Test
  public void testConfModificationFederationAndHa() {
    final HdfsConfiguration conf = new HdfsConfiguration();
    String nsId = "ns1";
    String nnId = "nn1";
    
    conf.set(DFS_NAMESERVICES, nsId);
    conf.set(DFS_NAMESERVICE_ID, nsId);
    conf.set(DFS_HA_NAMENODES_KEY_PREFIX + "." + nsId, nnId);

    // Set the nameservice specific keys with nameserviceId in the config key
    for (String key : NameNode.NAMENODE_SPECIFIC_KEYS) {
      // Note: value is same as the key
      conf.set(DFSUtil.addKeySuffixes(key, nsId, nnId), key);
    }

    // Initialize generic keys from specific keys
    NameNode.initializeGenericKeys(conf, nsId, nnId);

    // Retrieve the keys without nameserviceId and Ensure generic keys are set
    // to the correct value
    for (String key : NameNode.NAMENODE_SPECIFIC_KEYS) {
      assertEquals(key, conf.get(key));
    }
  }

  /**
   * Ensure that fs.defaultFS is set in the configuration even if neither HA nor
   * Federation is enabled.
   * 
   * Regression test for HDFS-3351.
   */
  @Test
  public void testConfModificationNoFederationOrHa() {
    final HdfsConfiguration conf = new HdfsConfiguration();
    String nsId = null;
    String nnId = null;
    
    conf.set(DFS_NAMENODE_RPC_ADDRESS_KEY, "localhost:1234");

    assertFalse("hdfs://localhost:1234".equals(conf.get(FS_DEFAULT_NAME_KEY)));
    NameNode.initializeGenericKeys(conf, nsId, nnId);
    assertEquals("hdfs://localhost:1234", conf.get(FS_DEFAULT_NAME_KEY));
  }

  /**
   * Regression test for HDFS-2934.
   */
  @Test
  public void testSomeConfsNNSpecificSomeNSSpecific() {
    final HdfsConfiguration conf = new HdfsConfiguration();

    String key = DFSConfigKeys.DFS_NAMENODE_SHARED_EDITS_DIR_KEY;
    conf.set(key, "global-default");
    conf.set(key + ".ns1", "ns1-override");
    conf.set(key + ".ns1.nn1", "nn1-override");

    // A namenode in another nameservice should get the global default.
    Configuration newConf = new Configuration(conf);
    NameNode.initializeGenericKeys(newConf, "ns2", "nn1");
    assertEquals("global-default", newConf.get(key));
    
    // A namenode in another non-HA nameservice should get global default.
    newConf = new Configuration(conf);
    NameNode.initializeGenericKeys(newConf, "ns2", null);
    assertEquals("global-default", newConf.get(key));    
    
    // A namenode in the same nameservice should get the ns setting
    newConf = new Configuration(conf);
    NameNode.initializeGenericKeys(newConf, "ns1", "nn2");
    assertEquals("ns1-override", newConf.get(key));    

    // The nn with the nn-specific setting should get its own override
    newConf = new Configuration(conf);
    NameNode.initializeGenericKeys(newConf, "ns1", "nn1");
    assertEquals("nn1-override", newConf.get(key));    
  }
  
  /**
   * Tests for empty configuration, an exception is thrown from
   * {@link DFSUtil#getNNServiceRpcAddresses(Configuration)}
   * {@link DFSUtil#getBackupNodeAddresses(Configuration)}
   * {@link DFSUtil#getSecondaryNameNodeAddresses(Configuration)}
   */
  @Test
  public void testEmptyConf() {
    HdfsConfiguration conf = new HdfsConfiguration(false);
    try {
      Map<String, Map<String, InetSocketAddress>> map =
          DFSUtil.getNNServiceRpcAddresses(conf);
      fail("Expected IOException is not thrown, result was: " +
          DFSUtil.addressMapToString(map));
    } catch (IOException expected) {
      /** Expected */
    }

    try {
      Map<String, Map<String, InetSocketAddress>> map =
        DFSUtil.getBackupNodeAddresses(conf);
      fail("Expected IOException is not thrown, result was: " +
          DFSUtil.addressMapToString(map));
    } catch (IOException expected) {
      /** Expected */
    }

    try {
      Map<String, Map<String, InetSocketAddress>> map =
        DFSUtil.getSecondaryNameNodeAddresses(conf);
      fail("Expected IOException is not thrown, result was: " +
          DFSUtil.addressMapToString(map));
    } catch (IOException expected) {
      /** Expected */
    }
  }

<<<<<<< HEAD
  @Test
  public void testGetInfoServer() throws IOException {
    HdfsConfiguration conf = new HdfsConfiguration();
    conf.set(HADOOP_SECURITY_AUTHENTICATION, "kerberos");
    UserGroupInformation.setConfiguration(conf);
    
    String httpsport = DFSUtil.getInfoServer(null, conf, true);
    assertEquals("0.0.0.0:"+DFS_NAMENODE_HTTPS_PORT_DEFAULT, httpsport);
    
    String httpport = DFSUtil.getInfoServer(null, conf, false);
    assertEquals("0.0.0.0:"+DFS_NAMENODE_HTTP_PORT_DEFAULT, httpport);
    
    String httpAddress = DFSUtil.getInfoServer(new InetSocketAddress(
        "localhost", 8020), conf, false);
    assertEquals("localhost:" + DFS_NAMENODE_HTTP_PORT_DEFAULT, httpAddress);
  }
  
  @Test
  public void testHANameNodesWithFederation() throws URISyntaxException {
    HdfsConfiguration conf = new HdfsConfiguration();
    
    final String NS1_NN1_HOST = "ns1-nn1.example.com:8020";
    final String NS1_NN2_HOST = "ns1-nn2.example.com:8020";
    final String NS2_NN1_HOST = "ns2-nn1.example.com:8020";
    final String NS2_NN2_HOST = "ns2-nn2.example.com:8020";
    conf.set(CommonConfigurationKeys.FS_DEFAULT_NAME_KEY, "hdfs://ns1");
    
    // Two nameservices, each with two NNs.
    conf.set(DFS_NAMESERVICES, "ns1,ns2");
    conf.set(DFSUtil.addKeySuffixes(DFS_HA_NAMENODES_KEY_PREFIX, "ns1"),
        "ns1-nn1,ns1-nn2");
    conf.set(DFSUtil.addKeySuffixes(DFS_HA_NAMENODES_KEY_PREFIX, "ns2"),
        "ns2-nn1,ns2-nn2");
    conf.set(DFSUtil.addKeySuffixes(
          DFS_NAMENODE_RPC_ADDRESS_KEY, "ns1", "ns1-nn1"),
        NS1_NN1_HOST);
    conf.set(DFSUtil.addKeySuffixes(
        DFS_NAMENODE_RPC_ADDRESS_KEY, "ns1", "ns1-nn2"),
        NS1_NN2_HOST);
    conf.set(DFSUtil.addKeySuffixes(
        DFS_NAMENODE_RPC_ADDRESS_KEY, "ns2", "ns2-nn1"),
        NS2_NN1_HOST);
    conf.set(DFSUtil.addKeySuffixes(
        DFS_NAMENODE_RPC_ADDRESS_KEY, "ns2", "ns2-nn2"),
        NS2_NN2_HOST);
    
    Map<String, Map<String, InetSocketAddress>> map =
      DFSUtil.getHaNnRpcAddresses(conf);

    assertTrue(HAUtil.isHAEnabled(conf, "ns1"));
    assertTrue(HAUtil.isHAEnabled(conf, "ns2"));
    assertFalse(HAUtil.isHAEnabled(conf, "ns3"));
    
    assertEquals(NS1_NN1_HOST, map.get("ns1").get("ns1-nn1").toString());
    assertEquals(NS1_NN2_HOST, map.get("ns1").get("ns1-nn2").toString());
    assertEquals(NS2_NN1_HOST, map.get("ns2").get("ns2-nn1").toString());
    assertEquals(NS2_NN2_HOST, map.get("ns2").get("ns2-nn2").toString());
    
    assertEquals(NS1_NN1_HOST, 
        DFSUtil.getNamenodeServiceAddr(conf, "ns1", "ns1-nn1"));
    assertEquals(NS1_NN2_HOST, 
        DFSUtil.getNamenodeServiceAddr(conf, "ns1", "ns1-nn2"));
    assertEquals(NS2_NN1_HOST, 
        DFSUtil.getNamenodeServiceAddr(conf, "ns2", "ns2-nn1"));

    // No nameservice was given and we can't determine which service addr
    // to use as two nameservices could share a namenode ID.
    assertEquals(null, DFSUtil.getNamenodeServiceAddr(conf, null, "ns1-nn1"));

    // Ditto for nameservice IDs, if multiple are defined
    assertEquals(null, DFSUtil.getNamenodeNameServiceId(conf));
    assertEquals(null, DFSUtil.getSecondaryNameServiceId(conf));
    
    Collection<URI> uris = DFSUtil.getNameServiceUris(conf, DFS_NAMENODE_RPC_ADDRESS_KEY);
    assertEquals(2, uris.size());
    assertTrue(uris.contains(new URI("hdfs://ns1")));
    assertTrue(uris.contains(new URI("hdfs://ns2")));
  }

  @Test
  public void getNameNodeServiceAddr() throws IOException {
    HdfsConfiguration conf = new HdfsConfiguration();
    
    // One nameservice with two NNs
    final String NS1_NN1_HOST = "ns1-nn1.example.com:8020";
    final String NS1_NN1_HOST_SVC = "ns1-nn2.example.com:8021";
    final String NS1_NN2_HOST = "ns1-nn1.example.com:8020";
    final String NS1_NN2_HOST_SVC = "ns1-nn2.example.com:8021";
   
    conf.set(DFS_NAMESERVICES, "ns1");
    conf.set(DFSUtil.addKeySuffixes(DFS_HA_NAMENODES_KEY_PREFIX, "ns1"),"nn1,nn2"); 

    conf.set(DFSUtil.addKeySuffixes(
        DFS_NAMENODE_RPC_ADDRESS_KEY, "ns1", "nn1"), NS1_NN1_HOST);
    conf.set(DFSUtil.addKeySuffixes(
        DFS_NAMENODE_RPC_ADDRESS_KEY, "ns1", "nn2"), NS1_NN2_HOST);

    // The rpc address is used if no service address is defined
    assertEquals(NS1_NN1_HOST, DFSUtil.getNamenodeServiceAddr(conf, null, "nn1"));
    assertEquals(NS1_NN2_HOST, DFSUtil.getNamenodeServiceAddr(conf, null, "nn2"));

    // A nameservice is specified explicitly
    assertEquals(NS1_NN1_HOST, DFSUtil.getNamenodeServiceAddr(conf, "ns1", "nn1"));
    assertEquals(null, DFSUtil.getNamenodeServiceAddr(conf, "invalid", "nn1"));
    
    // The service addrs are used when they are defined
    conf.set(DFSUtil.addKeySuffixes(
        DFS_NAMENODE_SERVICE_RPC_ADDRESS_KEY, "ns1", "nn1"), NS1_NN1_HOST_SVC);
    conf.set(DFSUtil.addKeySuffixes(
        DFS_NAMENODE_SERVICE_RPC_ADDRESS_KEY, "ns1", "nn2"), NS1_NN2_HOST_SVC);

    assertEquals(NS1_NN1_HOST_SVC, DFSUtil.getNamenodeServiceAddr(conf, null, "nn1"));
    assertEquals(NS1_NN2_HOST_SVC, DFSUtil.getNamenodeServiceAddr(conf, null, "nn2"));

    // We can determine the nameservice ID, there's only one listed
    assertEquals("ns1", DFSUtil.getNamenodeNameServiceId(conf));
    assertEquals("ns1", DFSUtil.getSecondaryNameServiceId(conf));
  }

  @Test
  public void testGetHaNnHttpAddresses() throws IOException {
    final String LOGICAL_HOST_NAME = "ns1";
    final String NS1_NN1_ADDR      = "ns1-nn1.example.com:8020";
    final String NS1_NN2_ADDR      = "ns1-nn2.example.com:8020";

    Configuration conf = createWebHDFSHAConfiguration(LOGICAL_HOST_NAME, NS1_NN1_ADDR, NS1_NN2_ADDR);

    Map<String, Map<String, InetSocketAddress>> map =
        DFSUtil.getHaNnHttpAddresses(conf);

    assertEquals(NS1_NN1_ADDR, map.get("ns1").get("nn1").toString());
    assertEquals(NS1_NN2_ADDR, map.get("ns1").get("nn2").toString());
  }

  @Test
  public void testResolve() throws IOException, URISyntaxException {
    final String LOGICAL_HOST_NAME = "ns1";
    final String NS1_NN1_HOST      = "ns1-nn1.example.com";
    final String NS1_NN2_HOST      = "ns1-nn2.example.com";
    final String NS1_NN1_ADDR      = "ns1-nn1.example.com:8020";
    final String NS1_NN2_ADDR      = "ns1-nn2.example.com:8020";
    final int DEFAULT_PORT         = NameNode.DEFAULT_PORT;

    Configuration conf = createWebHDFSHAConfiguration(LOGICAL_HOST_NAME, NS1_NN1_ADDR, NS1_NN2_ADDR);
    URI uri = new URI("webhdfs://ns1");
    assertTrue(HAUtil.isLogicalUri(conf, uri));
    InetSocketAddress[] addrs = DFSUtil.resolve(uri, DEFAULT_PORT, conf);
    assertArrayEquals(new InetSocketAddress[] {
      new InetSocketAddress(NS1_NN1_HOST, DEFAULT_PORT),
      new InetSocketAddress(NS1_NN2_HOST, DEFAULT_PORT),
    }, addrs);
  }

  private static Configuration createWebHDFSHAConfiguration(String logicalHostName, String nnaddr1, String nnaddr2) {
    HdfsConfiguration conf = new HdfsConfiguration();

    conf.set(DFS_NAMESERVICES, "ns1");
    conf.set(DFSUtil.addKeySuffixes(DFS_HA_NAMENODES_KEY_PREFIX, "ns1"),"nn1,nn2");
    conf.set(DFSUtil.addKeySuffixes(
        DFS_NAMENODE_HTTP_ADDRESS_KEY, "ns1", "nn1"), nnaddr1);
    conf.set(DFSUtil.addKeySuffixes(
        DFS_NAMENODE_HTTP_ADDRESS_KEY, "ns1", "nn2"), nnaddr2);

    conf.set(DFS_CLIENT_FAILOVER_PROXY_PROVIDER_KEY_PREFIX + "." + logicalHostName,
        ConfiguredFailoverProxyProvider.class.getName());
    return conf;
  }

  @Test
  public void testSubstituteForWildcardAddress() throws IOException {
    assertEquals("foo:12345",
        DFSUtil.substituteForWildcardAddress("0.0.0.0:12345", "foo"));
    assertEquals("127.0.0.1:12345",
        DFSUtil.substituteForWildcardAddress("127.0.0.1:12345", "foo"));
  }
  
  @Test
  public void testGetNNUris() throws Exception {
    HdfsConfiguration conf = new HdfsConfiguration();
    
    final String NS1_NN1_ADDR   = "ns1-nn1.example.com:8020";
    final String NS1_NN2_ADDR   = "ns1-nn2.example.com:8020";
    final String NS2_NN_ADDR    = "ns2-nn.example.com:8020";
    final String NN1_ADDR       = "nn.example.com:8020";
    final String NN1_SRVC_ADDR  = "nn.example.com:8021";
    final String NN2_ADDR       = "nn2.example.com:8020";
    
    conf.set(DFS_NAMESERVICES, "ns1,ns2");
    conf.set(DFSUtil.addKeySuffixes(DFS_HA_NAMENODES_KEY_PREFIX, "ns1"),"nn1,nn2");
    conf.set(DFSUtil.addKeySuffixes(
        DFS_NAMENODE_RPC_ADDRESS_KEY, "ns1", "nn1"), NS1_NN1_ADDR);
    conf.set(DFSUtil.addKeySuffixes(
        DFS_NAMENODE_RPC_ADDRESS_KEY, "ns1", "nn2"), NS1_NN2_ADDR);
    
    conf.set(DFSUtil.addKeySuffixes(DFS_NAMENODE_SERVICE_RPC_ADDRESS_KEY, "ns2"),
        NS2_NN_ADDR);
    
    conf.set(DFS_NAMENODE_RPC_ADDRESS_KEY, "hdfs://" + NN1_ADDR);
    
    conf.set(CommonConfigurationKeys.FS_DEFAULT_NAME_KEY, "hdfs://" + NN2_ADDR);
    
    Collection<URI> uris = DFSUtil.getNameServiceUris(conf,
        DFS_NAMENODE_SERVICE_RPC_ADDRESS_KEY,  DFS_NAMENODE_RPC_ADDRESS_KEY);
    
    assertEquals(4, uris.size());
    assertTrue(uris.contains(new URI("hdfs://ns1")));
    assertTrue(uris.contains(new URI("hdfs://" + NS2_NN_ADDR)));
    assertTrue(uris.contains(new URI("hdfs://" + NN1_ADDR)));
    assertTrue(uris.contains(new URI("hdfs://" + NN2_ADDR)));
    
    // Make sure that non-HDFS URIs in fs.defaultFS don't get included.
    conf.set(CommonConfigurationKeys.FS_DEFAULT_NAME_KEY,
        "viewfs://vfs-name.example.com");
    
    uris = DFSUtil.getNameServiceUris(conf, DFS_NAMENODE_SERVICE_RPC_ADDRESS_KEY, 
        DFS_NAMENODE_RPC_ADDRESS_KEY);
    
    assertEquals(3, uris.size());
    assertTrue(uris.contains(new URI("hdfs://ns1")));
    assertTrue(uris.contains(new URI("hdfs://" + NS2_NN_ADDR)));
    assertTrue(uris.contains(new URI("hdfs://" + NN1_ADDR)));
    
    // Make sure that an HA URI being the default URI doesn't result in multiple
    // entries being returned.
    conf.set(CommonConfigurationKeys.FS_DEFAULT_NAME_KEY, "hdfs://ns1");
    
    uris = DFSUtil.getNameServiceUris(conf, DFS_NAMENODE_SERVICE_RPC_ADDRESS_KEY, 
        DFS_NAMENODE_RPC_ADDRESS_KEY);
    
    assertEquals(3, uris.size());
    assertTrue(uris.contains(new URI("hdfs://ns1")));
    assertTrue(uris.contains(new URI("hdfs://" + NS2_NN_ADDR)));
    assertTrue(uris.contains(new URI("hdfs://" + NN1_ADDR)));
    
    // Make sure that when a service RPC address is used that is distinct from
    // the client RPC address, and that client RPC address is also used as the
    // default URI, that the client URI does not end up in the set of URIs
    // returned.
    conf = new HdfsConfiguration();
    conf.set(CommonConfigurationKeys.FS_DEFAULT_NAME_KEY, "hdfs://" + NN1_ADDR);
    conf.set(DFS_NAMENODE_RPC_ADDRESS_KEY, NN1_ADDR);
    conf.set(DFS_NAMENODE_SERVICE_RPC_ADDRESS_KEY, NN1_SRVC_ADDR);
    
    uris = DFSUtil.getNameServiceUris(conf, DFS_NAMENODE_SERVICE_RPC_ADDRESS_KEY, 
        DFS_NAMENODE_RPC_ADDRESS_KEY);
    
    assertEquals(1, uris.size());
    assertTrue(uris.contains(new URI("hdfs://" + NN1_SRVC_ADDR)));
  }

  @Test (timeout=15000)
  public void testLocalhostReverseLookup() {
    // 127.0.0.1 -> localhost reverse resolution does not happen on Windows.
    Assume.assumeTrue(!Shell.WINDOWS);

    // Make sure when config FS_DEFAULT_NAME_KEY using IP address,
    // it will automatically convert it to hostname
    HdfsConfiguration conf = new HdfsConfiguration();
=======
  @Test
  public void testGetInfoServer() throws IOException, URISyntaxException {
    HdfsConfiguration conf = new HdfsConfiguration();
    
    URI httpsport = DFSUtil.getInfoServer(null, conf, "https");
    assertEquals(new URI("https", null, "0.0.0.0",
        DFS_NAMENODE_HTTPS_PORT_DEFAULT, null, null, null), httpsport);
    
    URI httpport = DFSUtil.getInfoServer(null, conf, "http");
    assertEquals(new URI("http", null, "0.0.0.0",
        DFS_NAMENODE_HTTP_PORT_DEFAULT, null, null, null), httpport);

    URI httpAddress = DFSUtil.getInfoServer(new InetSocketAddress(
        "localhost", 8020), conf, "http");
    assertEquals(
        URI.create("http://localhost:" + DFS_NAMENODE_HTTP_PORT_DEFAULT),
        httpAddress);
  }
  
  @Test
  public void testHANameNodesWithFederation() throws URISyntaxException {
    HdfsConfiguration conf = new HdfsConfiguration();
    
    final String NS1_NN1_HOST = "ns1-nn1.example.com:8020";
    final String NS1_NN2_HOST = "ns1-nn2.example.com:8020";
    final String NS2_NN1_HOST = "ns2-nn1.example.com:8020";
    final String NS2_NN2_HOST = "ns2-nn2.example.com:8020";
    conf.set(CommonConfigurationKeys.FS_DEFAULT_NAME_KEY, "hdfs://ns1");
    
    // Two nameservices, each with two NNs.
    conf.set(DFS_NAMESERVICES, "ns1,ns2");
    conf.set(DFSUtil.addKeySuffixes(DFS_HA_NAMENODES_KEY_PREFIX, "ns1"),
        "ns1-nn1,ns1-nn2");
    conf.set(DFSUtil.addKeySuffixes(DFS_HA_NAMENODES_KEY_PREFIX, "ns2"),
        "ns2-nn1,ns2-nn2");
    conf.set(DFSUtil.addKeySuffixes(
          DFS_NAMENODE_RPC_ADDRESS_KEY, "ns1", "ns1-nn1"),
        NS1_NN1_HOST);
    conf.set(DFSUtil.addKeySuffixes(
        DFS_NAMENODE_RPC_ADDRESS_KEY, "ns1", "ns1-nn2"),
        NS1_NN2_HOST);
    conf.set(DFSUtil.addKeySuffixes(
        DFS_NAMENODE_RPC_ADDRESS_KEY, "ns2", "ns2-nn1"),
        NS2_NN1_HOST);
    conf.set(DFSUtil.addKeySuffixes(
        DFS_NAMENODE_RPC_ADDRESS_KEY, "ns2", "ns2-nn2"),
        NS2_NN2_HOST);
    
    Map<String, Map<String, InetSocketAddress>> map =
      DFSUtil.getHaNnRpcAddresses(conf);

    assertTrue(HAUtil.isHAEnabled(conf, "ns1"));
    assertTrue(HAUtil.isHAEnabled(conf, "ns2"));
    assertFalse(HAUtil.isHAEnabled(conf, "ns3"));
    
    assertEquals(NS1_NN1_HOST, map.get("ns1").get("ns1-nn1").toString());
    assertEquals(NS1_NN2_HOST, map.get("ns1").get("ns1-nn2").toString());
    assertEquals(NS2_NN1_HOST, map.get("ns2").get("ns2-nn1").toString());
    assertEquals(NS2_NN2_HOST, map.get("ns2").get("ns2-nn2").toString());
    
    assertEquals(NS1_NN1_HOST, 
        DFSUtil.getNamenodeServiceAddr(conf, "ns1", "ns1-nn1"));
    assertEquals(NS1_NN2_HOST, 
        DFSUtil.getNamenodeServiceAddr(conf, "ns1", "ns1-nn2"));
    assertEquals(NS2_NN1_HOST, 
        DFSUtil.getNamenodeServiceAddr(conf, "ns2", "ns2-nn1"));

    // No nameservice was given and we can't determine which service addr
    // to use as two nameservices could share a namenode ID.
    assertEquals(null, DFSUtil.getNamenodeServiceAddr(conf, null, "ns1-nn1"));

    // Ditto for nameservice IDs, if multiple are defined
    assertEquals(null, DFSUtil.getNamenodeNameServiceId(conf));
    assertEquals(null, DFSUtil.getSecondaryNameServiceId(conf));
    
    Collection<URI> uris = DFSUtil.getNameServiceUris(conf, DFS_NAMENODE_RPC_ADDRESS_KEY);
    assertEquals(2, uris.size());
    assertTrue(uris.contains(new URI("hdfs://ns1")));
    assertTrue(uris.contains(new URI("hdfs://ns2")));
  }

  @Test
  public void getNameNodeServiceAddr() throws IOException {
    HdfsConfiguration conf = new HdfsConfiguration();
    
    // One nameservice with two NNs
    final String NS1_NN1_HOST = "ns1-nn1.example.com:8020";
    final String NS1_NN1_HOST_SVC = "ns1-nn2.example.com:8021";
    final String NS1_NN2_HOST = "ns1-nn1.example.com:8020";
    final String NS1_NN2_HOST_SVC = "ns1-nn2.example.com:8021";
   
    conf.set(DFS_NAMESERVICES, "ns1");
    conf.set(DFSUtil.addKeySuffixes(DFS_HA_NAMENODES_KEY_PREFIX, "ns1"),"nn1,nn2"); 

    conf.set(DFSUtil.addKeySuffixes(
        DFS_NAMENODE_RPC_ADDRESS_KEY, "ns1", "nn1"), NS1_NN1_HOST);
    conf.set(DFSUtil.addKeySuffixes(
        DFS_NAMENODE_RPC_ADDRESS_KEY, "ns1", "nn2"), NS1_NN2_HOST);

    // The rpc address is used if no service address is defined
    assertEquals(NS1_NN1_HOST, DFSUtil.getNamenodeServiceAddr(conf, null, "nn1"));
    assertEquals(NS1_NN2_HOST, DFSUtil.getNamenodeServiceAddr(conf, null, "nn2"));

    // A nameservice is specified explicitly
    assertEquals(NS1_NN1_HOST, DFSUtil.getNamenodeServiceAddr(conf, "ns1", "nn1"));
    assertEquals(null, DFSUtil.getNamenodeServiceAddr(conf, "invalid", "nn1"));
    
    // The service addrs are used when they are defined
    conf.set(DFSUtil.addKeySuffixes(
        DFS_NAMENODE_SERVICE_RPC_ADDRESS_KEY, "ns1", "nn1"), NS1_NN1_HOST_SVC);
    conf.set(DFSUtil.addKeySuffixes(
        DFS_NAMENODE_SERVICE_RPC_ADDRESS_KEY, "ns1", "nn2"), NS1_NN2_HOST_SVC);

    assertEquals(NS1_NN1_HOST_SVC, DFSUtil.getNamenodeServiceAddr(conf, null, "nn1"));
    assertEquals(NS1_NN2_HOST_SVC, DFSUtil.getNamenodeServiceAddr(conf, null, "nn2"));

    // We can determine the nameservice ID, there's only one listed
    assertEquals("ns1", DFSUtil.getNamenodeNameServiceId(conf));
    assertEquals("ns1", DFSUtil.getSecondaryNameServiceId(conf));
  }

  @Test
  public void testGetHaNnHttpAddresses() throws IOException {
    final String LOGICAL_HOST_NAME = "ns1";
    final String NS1_NN1_ADDR      = "ns1-nn1.example.com:8020";
    final String NS1_NN2_ADDR      = "ns1-nn2.example.com:8020";

    Configuration conf = createWebHDFSHAConfiguration(LOGICAL_HOST_NAME, NS1_NN1_ADDR, NS1_NN2_ADDR);

    Map<String, Map<String, InetSocketAddress>> map =
        DFSUtil.getHaNnWebHdfsAddresses(conf, "webhdfs");

    assertEquals(NS1_NN1_ADDR, map.get("ns1").get("nn1").toString());
    assertEquals(NS1_NN2_ADDR, map.get("ns1").get("nn2").toString());
  }

  @Test
  public void testResolve() throws IOException, URISyntaxException {
    final String LOGICAL_HOST_NAME = "ns1";
    final String NS1_NN1_HOST      = "ns1-nn1.example.com";
    final String NS1_NN2_HOST      = "ns1-nn2.example.com";
    final String NS1_NN1_ADDR      = "ns1-nn1.example.com:8020";
    final String NS1_NN2_ADDR      = "ns1-nn2.example.com:8020";
    final int DEFAULT_PORT         = NameNode.DEFAULT_PORT;

    Configuration conf = createWebHDFSHAConfiguration(LOGICAL_HOST_NAME, NS1_NN1_ADDR, NS1_NN2_ADDR);
    URI uri = new URI("webhdfs://ns1");
    assertTrue(HAUtil.isLogicalUri(conf, uri));
    InetSocketAddress[] addrs = DFSUtil.resolveWebHdfsUri(uri, conf);
    assertArrayEquals(new InetSocketAddress[] {
      new InetSocketAddress(NS1_NN1_HOST, DEFAULT_PORT),
      new InetSocketAddress(NS1_NN2_HOST, DEFAULT_PORT),
    }, addrs);
  }

  private static Configuration createWebHDFSHAConfiguration(String logicalHostName, String nnaddr1, String nnaddr2) {
    HdfsConfiguration conf = new HdfsConfiguration();

    conf.set(DFS_NAMESERVICES, "ns1");
    conf.set(DFSUtil.addKeySuffixes(DFS_HA_NAMENODES_KEY_PREFIX, "ns1"),"nn1,nn2");
    conf.set(DFSUtil.addKeySuffixes(
        DFS_NAMENODE_HTTP_ADDRESS_KEY, "ns1", "nn1"), nnaddr1);
    conf.set(DFSUtil.addKeySuffixes(
        DFS_NAMENODE_HTTP_ADDRESS_KEY, "ns1", "nn2"), nnaddr2);

    conf.set(DFS_CLIENT_FAILOVER_PROXY_PROVIDER_KEY_PREFIX + "." + logicalHostName,
        ConfiguredFailoverProxyProvider.class.getName());
    return conf;
  }

  @Test
  public void testSubstituteForWildcardAddress() throws IOException {
    assertEquals("foo:12345",
        DFSUtil.substituteForWildcardAddress("0.0.0.0:12345", "foo"));
    assertEquals("127.0.0.1:12345",
        DFSUtil.substituteForWildcardAddress("127.0.0.1:12345", "foo"));
  }
  
  @Test
  public void testGetNNUris() throws Exception {
    HdfsConfiguration conf = new HdfsConfiguration();
    
    final String NS1_NN1_ADDR   = "ns1-nn1.example.com:8020";
    final String NS1_NN2_ADDR   = "ns1-nn2.example.com:8020";
    final String NS2_NN_ADDR    = "ns2-nn.example.com:8020";
    final String NN1_ADDR       = "nn.example.com:8020";
    final String NN1_SRVC_ADDR  = "nn.example.com:8021";
    final String NN2_ADDR       = "nn2.example.com:8020";
    
    conf.set(DFS_NAMESERVICES, "ns1,ns2");
    conf.set(DFSUtil.addKeySuffixes(DFS_HA_NAMENODES_KEY_PREFIX, "ns1"),"nn1,nn2");
    conf.set(DFSUtil.addKeySuffixes(
        DFS_NAMENODE_RPC_ADDRESS_KEY, "ns1", "nn1"), NS1_NN1_ADDR);
    conf.set(DFSUtil.addKeySuffixes(
        DFS_NAMENODE_RPC_ADDRESS_KEY, "ns1", "nn2"), NS1_NN2_ADDR);
    
    conf.set(DFSUtil.addKeySuffixes(DFS_NAMENODE_SERVICE_RPC_ADDRESS_KEY, "ns2"),
        NS2_NN_ADDR);
    
    conf.set(DFS_NAMENODE_RPC_ADDRESS_KEY, "hdfs://" + NN1_ADDR);
    
    conf.set(CommonConfigurationKeys.FS_DEFAULT_NAME_KEY, "hdfs://" + NN2_ADDR);
    
    Collection<URI> uris = DFSUtil.getNameServiceUris(conf,
        DFS_NAMENODE_SERVICE_RPC_ADDRESS_KEY,  DFS_NAMENODE_RPC_ADDRESS_KEY);
    
    assertEquals(4, uris.size());
    assertTrue(uris.contains(new URI("hdfs://ns1")));
    assertTrue(uris.contains(new URI("hdfs://" + NS2_NN_ADDR)));
    assertTrue(uris.contains(new URI("hdfs://" + NN1_ADDR)));
    assertTrue(uris.contains(new URI("hdfs://" + NN2_ADDR)));
    
    // Make sure that non-HDFS URIs in fs.defaultFS don't get included.
    conf.set(CommonConfigurationKeys.FS_DEFAULT_NAME_KEY,
        "viewfs://vfs-name.example.com");
    
    uris = DFSUtil.getNameServiceUris(conf, DFS_NAMENODE_SERVICE_RPC_ADDRESS_KEY, 
        DFS_NAMENODE_RPC_ADDRESS_KEY);
    
    assertEquals(3, uris.size());
    assertTrue(uris.contains(new URI("hdfs://ns1")));
    assertTrue(uris.contains(new URI("hdfs://" + NS2_NN_ADDR)));
    assertTrue(uris.contains(new URI("hdfs://" + NN1_ADDR)));
    
    // Make sure that an HA URI being the default URI doesn't result in multiple
    // entries being returned.
    conf.set(CommonConfigurationKeys.FS_DEFAULT_NAME_KEY, "hdfs://ns1");
    
    uris = DFSUtil.getNameServiceUris(conf, DFS_NAMENODE_SERVICE_RPC_ADDRESS_KEY, 
        DFS_NAMENODE_RPC_ADDRESS_KEY);
    
    assertEquals(3, uris.size());
    assertTrue(uris.contains(new URI("hdfs://ns1")));
    assertTrue(uris.contains(new URI("hdfs://" + NS2_NN_ADDR)));
    assertTrue(uris.contains(new URI("hdfs://" + NN1_ADDR)));
    
    // Make sure that when a service RPC address is used that is distinct from
    // the client RPC address, and that client RPC address is also used as the
    // default URI, that the client URI does not end up in the set of URIs
    // returned.
    conf = new HdfsConfiguration();
    conf.set(CommonConfigurationKeys.FS_DEFAULT_NAME_KEY, "hdfs://" + NN1_ADDR);
    conf.set(DFS_NAMENODE_RPC_ADDRESS_KEY, NN1_ADDR);
    conf.set(DFS_NAMENODE_SERVICE_RPC_ADDRESS_KEY, NN1_SRVC_ADDR);
    
    uris = DFSUtil.getNameServiceUris(conf, DFS_NAMENODE_SERVICE_RPC_ADDRESS_KEY, 
        DFS_NAMENODE_RPC_ADDRESS_KEY);
    
    assertEquals(1, uris.size());
    assertTrue(uris.contains(new URI("hdfs://" + NN1_SRVC_ADDR)));
  }

  @Test (timeout=15000)
  public void testLocalhostReverseLookup() {
    // 127.0.0.1 -> localhost reverse resolution does not happen on Windows.
    Assume.assumeTrue(!Shell.WINDOWS);

    // Make sure when config FS_DEFAULT_NAME_KEY using IP address,
    // it will automatically convert it to hostname
    HdfsConfiguration conf = new HdfsConfiguration();
>>>>>>> fbf12270
    conf.set(CommonConfigurationKeys.FS_DEFAULT_NAME_KEY, "hdfs://127.0.0.1:8020");
    Collection<URI> uris = DFSUtil.getNameServiceUris(conf);
    assertEquals(1, uris.size());
    for (URI uri : uris) {
      assertThat(uri.getHost(), not("127.0.0.1"));
    }
  }

  @Test (timeout=15000)
  public void testIsValidName() {
    assertFalse(DFSUtil.isValidName("/foo/../bar"));
    assertFalse(DFSUtil.isValidName("/foo/./bar"));
    assertFalse(DFSUtil.isValidName("/foo//bar"));
    assertTrue(DFSUtil.isValidName("/"));
    assertTrue(DFSUtil.isValidName("/bar/"));
    assertFalse(DFSUtil.isValidName("/foo/:/bar"));
    assertFalse(DFSUtil.isValidName("/foo:bar"));
  }
  
  @Test(timeout=5000)
  public void testGetSpnegoKeytabKey() {
    HdfsConfiguration conf = new HdfsConfiguration();
    String defaultKey = "default.spengo.key";
    conf.unset(DFSConfigKeys.DFS_WEB_AUTHENTICATION_KERBEROS_KEYTAB_KEY);
    assertEquals("Test spnego key in config is null", defaultKey,
        DFSUtil.getSpnegoKeytabKey(conf, defaultKey));

    conf.set(DFSConfigKeys.DFS_WEB_AUTHENTICATION_KERBEROS_KEYTAB_KEY, "");
    assertEquals("Test spnego key is empty", defaultKey,
        DFSUtil.getSpnegoKeytabKey(conf, defaultKey));

    String spengoKey = "spengo.key";
    conf.set(DFSConfigKeys.DFS_WEB_AUTHENTICATION_KERBEROS_KEYTAB_KEY,
        spengoKey);
    assertEquals("Test spnego key is NOT null",
        DFSConfigKeys.DFS_WEB_AUTHENTICATION_KERBEROS_KEYTAB_KEY,
        DFSUtil.getSpnegoKeytabKey(conf, defaultKey));
  }
<<<<<<< HEAD
=======

  @Test(timeout=1000)
  public void testDurationToString() throws Exception {
    assertEquals("000:00:00:00.000", DFSUtil.durationToString(0));
    assertEquals("001:01:01:01.000",
        DFSUtil.durationToString(((24*60*60)+(60*60)+(60)+1)*1000));
    assertEquals("000:23:59:59.999",
        DFSUtil.durationToString(((23*60*60)+(59*60)+(59))*1000+999));
    assertEquals("-001:01:01:01.000",
        DFSUtil.durationToString(-((24*60*60)+(60*60)+(60)+1)*1000));
    assertEquals("-000:23:59:59.574",
        DFSUtil.durationToString(-(((23*60*60)+(59*60)+(59))*1000+574)));
  }

  @Test(timeout=5000)
  public void testRelativeTimeConversion() throws Exception {
    try {
      DFSUtil.parseRelativeTime("1");
    } catch (IOException e) {
      assertExceptionContains("too short", e);
    }
    try {
      DFSUtil.parseRelativeTime("1z");
    } catch (IOException e) {
      assertExceptionContains("unknown time unit", e);
    }
    try {
      DFSUtil.parseRelativeTime("yyz");
    } catch (IOException e) {
      assertExceptionContains("is not a number", e);
    }
    assertEquals(61*1000, DFSUtil.parseRelativeTime("61s"));
    assertEquals(61*60*1000, DFSUtil.parseRelativeTime("61m"));
    assertEquals(0, DFSUtil.parseRelativeTime("0s"));
    assertEquals(25*60*60*1000, DFSUtil.parseRelativeTime("25h"));
    assertEquals(4*24*60*60*1000l, DFSUtil.parseRelativeTime("4d"));
    assertEquals(999*24*60*60*1000l, DFSUtil.parseRelativeTime("999d"));
  }
>>>>>>> fbf12270
}<|MERGE_RESOLUTION|>--- conflicted
+++ resolved
@@ -19,10 +19,6 @@
 package org.apache.hadoop.hdfs;
 
 import static org.apache.hadoop.fs.CommonConfigurationKeysPublic.FS_DEFAULT_NAME_KEY;
-<<<<<<< HEAD
-import static org.apache.hadoop.fs.CommonConfigurationKeysPublic.HADOOP_SECURITY_AUTHENTICATION;
-=======
->>>>>>> fbf12270
 import static org.apache.hadoop.hdfs.DFSConfigKeys.DFS_CLIENT_FAILOVER_PROXY_PROVIDER_KEY_PREFIX;
 import static org.apache.hadoop.hdfs.DFSConfigKeys.DFS_HA_NAMENODES_KEY_PREFIX;
 import static org.apache.hadoop.hdfs.DFSConfigKeys.DFS_NAMENODE_BACKUP_ADDRESS_KEY;
@@ -34,10 +30,7 @@
 import static org.apache.hadoop.hdfs.DFSConfigKeys.DFS_NAMENODE_SERVICE_RPC_ADDRESS_KEY;
 import static org.apache.hadoop.hdfs.DFSConfigKeys.DFS_NAMESERVICES;
 import static org.apache.hadoop.hdfs.DFSConfigKeys.DFS_NAMESERVICE_ID;
-<<<<<<< HEAD
-=======
 import static org.apache.hadoop.test.GenericTestUtils.assertExceptionContains;
->>>>>>> fbf12270
 import static org.hamcrest.CoreMatchers.not;
 import static org.junit.Assert.assertArrayEquals;
 import static org.junit.Assert.assertEquals;
@@ -435,22 +428,23 @@
     }
   }
 
-<<<<<<< HEAD
-  @Test
-  public void testGetInfoServer() throws IOException {
-    HdfsConfiguration conf = new HdfsConfiguration();
-    conf.set(HADOOP_SECURITY_AUTHENTICATION, "kerberos");
-    UserGroupInformation.setConfiguration(conf);
-    
-    String httpsport = DFSUtil.getInfoServer(null, conf, true);
-    assertEquals("0.0.0.0:"+DFS_NAMENODE_HTTPS_PORT_DEFAULT, httpsport);
-    
-    String httpport = DFSUtil.getInfoServer(null, conf, false);
-    assertEquals("0.0.0.0:"+DFS_NAMENODE_HTTP_PORT_DEFAULT, httpport);
-    
-    String httpAddress = DFSUtil.getInfoServer(new InetSocketAddress(
-        "localhost", 8020), conf, false);
-    assertEquals("localhost:" + DFS_NAMENODE_HTTP_PORT_DEFAULT, httpAddress);
+  @Test
+  public void testGetInfoServer() throws IOException, URISyntaxException {
+    HdfsConfiguration conf = new HdfsConfiguration();
+    
+    URI httpsport = DFSUtil.getInfoServer(null, conf, "https");
+    assertEquals(new URI("https", null, "0.0.0.0",
+        DFS_NAMENODE_HTTPS_PORT_DEFAULT, null, null, null), httpsport);
+    
+    URI httpport = DFSUtil.getInfoServer(null, conf, "http");
+    assertEquals(new URI("http", null, "0.0.0.0",
+        DFS_NAMENODE_HTTP_PORT_DEFAULT, null, null, null), httpport);
+
+    URI httpAddress = DFSUtil.getInfoServer(new InetSocketAddress(
+        "localhost", 8020), conf, "http");
+    assertEquals(
+        URI.create("http://localhost:" + DFS_NAMENODE_HTTP_PORT_DEFAULT),
+        httpAddress);
   }
   
   @Test
@@ -564,7 +558,7 @@
     Configuration conf = createWebHDFSHAConfiguration(LOGICAL_HOST_NAME, NS1_NN1_ADDR, NS1_NN2_ADDR);
 
     Map<String, Map<String, InetSocketAddress>> map =
-        DFSUtil.getHaNnHttpAddresses(conf);
+        DFSUtil.getHaNnWebHdfsAddresses(conf, "webhdfs");
 
     assertEquals(NS1_NN1_ADDR, map.get("ns1").get("nn1").toString());
     assertEquals(NS1_NN2_ADDR, map.get("ns1").get("nn2").toString());
@@ -582,7 +576,7 @@
     Configuration conf = createWebHDFSHAConfiguration(LOGICAL_HOST_NAME, NS1_NN1_ADDR, NS1_NN2_ADDR);
     URI uri = new URI("webhdfs://ns1");
     assertTrue(HAUtil.isLogicalUri(conf, uri));
-    InetSocketAddress[] addrs = DFSUtil.resolve(uri, DEFAULT_PORT, conf);
+    InetSocketAddress[] addrs = DFSUtil.resolveWebHdfsUri(uri, conf);
     assertArrayEquals(new InetSocketAddress[] {
       new InetSocketAddress(NS1_NN1_HOST, DEFAULT_PORT),
       new InetSocketAddress(NS1_NN2_HOST, DEFAULT_PORT),
@@ -694,268 +688,6 @@
     // Make sure when config FS_DEFAULT_NAME_KEY using IP address,
     // it will automatically convert it to hostname
     HdfsConfiguration conf = new HdfsConfiguration();
-=======
-  @Test
-  public void testGetInfoServer() throws IOException, URISyntaxException {
-    HdfsConfiguration conf = new HdfsConfiguration();
-    
-    URI httpsport = DFSUtil.getInfoServer(null, conf, "https");
-    assertEquals(new URI("https", null, "0.0.0.0",
-        DFS_NAMENODE_HTTPS_PORT_DEFAULT, null, null, null), httpsport);
-    
-    URI httpport = DFSUtil.getInfoServer(null, conf, "http");
-    assertEquals(new URI("http", null, "0.0.0.0",
-        DFS_NAMENODE_HTTP_PORT_DEFAULT, null, null, null), httpport);
-
-    URI httpAddress = DFSUtil.getInfoServer(new InetSocketAddress(
-        "localhost", 8020), conf, "http");
-    assertEquals(
-        URI.create("http://localhost:" + DFS_NAMENODE_HTTP_PORT_DEFAULT),
-        httpAddress);
-  }
-  
-  @Test
-  public void testHANameNodesWithFederation() throws URISyntaxException {
-    HdfsConfiguration conf = new HdfsConfiguration();
-    
-    final String NS1_NN1_HOST = "ns1-nn1.example.com:8020";
-    final String NS1_NN2_HOST = "ns1-nn2.example.com:8020";
-    final String NS2_NN1_HOST = "ns2-nn1.example.com:8020";
-    final String NS2_NN2_HOST = "ns2-nn2.example.com:8020";
-    conf.set(CommonConfigurationKeys.FS_DEFAULT_NAME_KEY, "hdfs://ns1");
-    
-    // Two nameservices, each with two NNs.
-    conf.set(DFS_NAMESERVICES, "ns1,ns2");
-    conf.set(DFSUtil.addKeySuffixes(DFS_HA_NAMENODES_KEY_PREFIX, "ns1"),
-        "ns1-nn1,ns1-nn2");
-    conf.set(DFSUtil.addKeySuffixes(DFS_HA_NAMENODES_KEY_PREFIX, "ns2"),
-        "ns2-nn1,ns2-nn2");
-    conf.set(DFSUtil.addKeySuffixes(
-          DFS_NAMENODE_RPC_ADDRESS_KEY, "ns1", "ns1-nn1"),
-        NS1_NN1_HOST);
-    conf.set(DFSUtil.addKeySuffixes(
-        DFS_NAMENODE_RPC_ADDRESS_KEY, "ns1", "ns1-nn2"),
-        NS1_NN2_HOST);
-    conf.set(DFSUtil.addKeySuffixes(
-        DFS_NAMENODE_RPC_ADDRESS_KEY, "ns2", "ns2-nn1"),
-        NS2_NN1_HOST);
-    conf.set(DFSUtil.addKeySuffixes(
-        DFS_NAMENODE_RPC_ADDRESS_KEY, "ns2", "ns2-nn2"),
-        NS2_NN2_HOST);
-    
-    Map<String, Map<String, InetSocketAddress>> map =
-      DFSUtil.getHaNnRpcAddresses(conf);
-
-    assertTrue(HAUtil.isHAEnabled(conf, "ns1"));
-    assertTrue(HAUtil.isHAEnabled(conf, "ns2"));
-    assertFalse(HAUtil.isHAEnabled(conf, "ns3"));
-    
-    assertEquals(NS1_NN1_HOST, map.get("ns1").get("ns1-nn1").toString());
-    assertEquals(NS1_NN2_HOST, map.get("ns1").get("ns1-nn2").toString());
-    assertEquals(NS2_NN1_HOST, map.get("ns2").get("ns2-nn1").toString());
-    assertEquals(NS2_NN2_HOST, map.get("ns2").get("ns2-nn2").toString());
-    
-    assertEquals(NS1_NN1_HOST, 
-        DFSUtil.getNamenodeServiceAddr(conf, "ns1", "ns1-nn1"));
-    assertEquals(NS1_NN2_HOST, 
-        DFSUtil.getNamenodeServiceAddr(conf, "ns1", "ns1-nn2"));
-    assertEquals(NS2_NN1_HOST, 
-        DFSUtil.getNamenodeServiceAddr(conf, "ns2", "ns2-nn1"));
-
-    // No nameservice was given and we can't determine which service addr
-    // to use as two nameservices could share a namenode ID.
-    assertEquals(null, DFSUtil.getNamenodeServiceAddr(conf, null, "ns1-nn1"));
-
-    // Ditto for nameservice IDs, if multiple are defined
-    assertEquals(null, DFSUtil.getNamenodeNameServiceId(conf));
-    assertEquals(null, DFSUtil.getSecondaryNameServiceId(conf));
-    
-    Collection<URI> uris = DFSUtil.getNameServiceUris(conf, DFS_NAMENODE_RPC_ADDRESS_KEY);
-    assertEquals(2, uris.size());
-    assertTrue(uris.contains(new URI("hdfs://ns1")));
-    assertTrue(uris.contains(new URI("hdfs://ns2")));
-  }
-
-  @Test
-  public void getNameNodeServiceAddr() throws IOException {
-    HdfsConfiguration conf = new HdfsConfiguration();
-    
-    // One nameservice with two NNs
-    final String NS1_NN1_HOST = "ns1-nn1.example.com:8020";
-    final String NS1_NN1_HOST_SVC = "ns1-nn2.example.com:8021";
-    final String NS1_NN2_HOST = "ns1-nn1.example.com:8020";
-    final String NS1_NN2_HOST_SVC = "ns1-nn2.example.com:8021";
-   
-    conf.set(DFS_NAMESERVICES, "ns1");
-    conf.set(DFSUtil.addKeySuffixes(DFS_HA_NAMENODES_KEY_PREFIX, "ns1"),"nn1,nn2"); 
-
-    conf.set(DFSUtil.addKeySuffixes(
-        DFS_NAMENODE_RPC_ADDRESS_KEY, "ns1", "nn1"), NS1_NN1_HOST);
-    conf.set(DFSUtil.addKeySuffixes(
-        DFS_NAMENODE_RPC_ADDRESS_KEY, "ns1", "nn2"), NS1_NN2_HOST);
-
-    // The rpc address is used if no service address is defined
-    assertEquals(NS1_NN1_HOST, DFSUtil.getNamenodeServiceAddr(conf, null, "nn1"));
-    assertEquals(NS1_NN2_HOST, DFSUtil.getNamenodeServiceAddr(conf, null, "nn2"));
-
-    // A nameservice is specified explicitly
-    assertEquals(NS1_NN1_HOST, DFSUtil.getNamenodeServiceAddr(conf, "ns1", "nn1"));
-    assertEquals(null, DFSUtil.getNamenodeServiceAddr(conf, "invalid", "nn1"));
-    
-    // The service addrs are used when they are defined
-    conf.set(DFSUtil.addKeySuffixes(
-        DFS_NAMENODE_SERVICE_RPC_ADDRESS_KEY, "ns1", "nn1"), NS1_NN1_HOST_SVC);
-    conf.set(DFSUtil.addKeySuffixes(
-        DFS_NAMENODE_SERVICE_RPC_ADDRESS_KEY, "ns1", "nn2"), NS1_NN2_HOST_SVC);
-
-    assertEquals(NS1_NN1_HOST_SVC, DFSUtil.getNamenodeServiceAddr(conf, null, "nn1"));
-    assertEquals(NS1_NN2_HOST_SVC, DFSUtil.getNamenodeServiceAddr(conf, null, "nn2"));
-
-    // We can determine the nameservice ID, there's only one listed
-    assertEquals("ns1", DFSUtil.getNamenodeNameServiceId(conf));
-    assertEquals("ns1", DFSUtil.getSecondaryNameServiceId(conf));
-  }
-
-  @Test
-  public void testGetHaNnHttpAddresses() throws IOException {
-    final String LOGICAL_HOST_NAME = "ns1";
-    final String NS1_NN1_ADDR      = "ns1-nn1.example.com:8020";
-    final String NS1_NN2_ADDR      = "ns1-nn2.example.com:8020";
-
-    Configuration conf = createWebHDFSHAConfiguration(LOGICAL_HOST_NAME, NS1_NN1_ADDR, NS1_NN2_ADDR);
-
-    Map<String, Map<String, InetSocketAddress>> map =
-        DFSUtil.getHaNnWebHdfsAddresses(conf, "webhdfs");
-
-    assertEquals(NS1_NN1_ADDR, map.get("ns1").get("nn1").toString());
-    assertEquals(NS1_NN2_ADDR, map.get("ns1").get("nn2").toString());
-  }
-
-  @Test
-  public void testResolve() throws IOException, URISyntaxException {
-    final String LOGICAL_HOST_NAME = "ns1";
-    final String NS1_NN1_HOST      = "ns1-nn1.example.com";
-    final String NS1_NN2_HOST      = "ns1-nn2.example.com";
-    final String NS1_NN1_ADDR      = "ns1-nn1.example.com:8020";
-    final String NS1_NN2_ADDR      = "ns1-nn2.example.com:8020";
-    final int DEFAULT_PORT         = NameNode.DEFAULT_PORT;
-
-    Configuration conf = createWebHDFSHAConfiguration(LOGICAL_HOST_NAME, NS1_NN1_ADDR, NS1_NN2_ADDR);
-    URI uri = new URI("webhdfs://ns1");
-    assertTrue(HAUtil.isLogicalUri(conf, uri));
-    InetSocketAddress[] addrs = DFSUtil.resolveWebHdfsUri(uri, conf);
-    assertArrayEquals(new InetSocketAddress[] {
-      new InetSocketAddress(NS1_NN1_HOST, DEFAULT_PORT),
-      new InetSocketAddress(NS1_NN2_HOST, DEFAULT_PORT),
-    }, addrs);
-  }
-
-  private static Configuration createWebHDFSHAConfiguration(String logicalHostName, String nnaddr1, String nnaddr2) {
-    HdfsConfiguration conf = new HdfsConfiguration();
-
-    conf.set(DFS_NAMESERVICES, "ns1");
-    conf.set(DFSUtil.addKeySuffixes(DFS_HA_NAMENODES_KEY_PREFIX, "ns1"),"nn1,nn2");
-    conf.set(DFSUtil.addKeySuffixes(
-        DFS_NAMENODE_HTTP_ADDRESS_KEY, "ns1", "nn1"), nnaddr1);
-    conf.set(DFSUtil.addKeySuffixes(
-        DFS_NAMENODE_HTTP_ADDRESS_KEY, "ns1", "nn2"), nnaddr2);
-
-    conf.set(DFS_CLIENT_FAILOVER_PROXY_PROVIDER_KEY_PREFIX + "." + logicalHostName,
-        ConfiguredFailoverProxyProvider.class.getName());
-    return conf;
-  }
-
-  @Test
-  public void testSubstituteForWildcardAddress() throws IOException {
-    assertEquals("foo:12345",
-        DFSUtil.substituteForWildcardAddress("0.0.0.0:12345", "foo"));
-    assertEquals("127.0.0.1:12345",
-        DFSUtil.substituteForWildcardAddress("127.0.0.1:12345", "foo"));
-  }
-  
-  @Test
-  public void testGetNNUris() throws Exception {
-    HdfsConfiguration conf = new HdfsConfiguration();
-    
-    final String NS1_NN1_ADDR   = "ns1-nn1.example.com:8020";
-    final String NS1_NN2_ADDR   = "ns1-nn2.example.com:8020";
-    final String NS2_NN_ADDR    = "ns2-nn.example.com:8020";
-    final String NN1_ADDR       = "nn.example.com:8020";
-    final String NN1_SRVC_ADDR  = "nn.example.com:8021";
-    final String NN2_ADDR       = "nn2.example.com:8020";
-    
-    conf.set(DFS_NAMESERVICES, "ns1,ns2");
-    conf.set(DFSUtil.addKeySuffixes(DFS_HA_NAMENODES_KEY_PREFIX, "ns1"),"nn1,nn2");
-    conf.set(DFSUtil.addKeySuffixes(
-        DFS_NAMENODE_RPC_ADDRESS_KEY, "ns1", "nn1"), NS1_NN1_ADDR);
-    conf.set(DFSUtil.addKeySuffixes(
-        DFS_NAMENODE_RPC_ADDRESS_KEY, "ns1", "nn2"), NS1_NN2_ADDR);
-    
-    conf.set(DFSUtil.addKeySuffixes(DFS_NAMENODE_SERVICE_RPC_ADDRESS_KEY, "ns2"),
-        NS2_NN_ADDR);
-    
-    conf.set(DFS_NAMENODE_RPC_ADDRESS_KEY, "hdfs://" + NN1_ADDR);
-    
-    conf.set(CommonConfigurationKeys.FS_DEFAULT_NAME_KEY, "hdfs://" + NN2_ADDR);
-    
-    Collection<URI> uris = DFSUtil.getNameServiceUris(conf,
-        DFS_NAMENODE_SERVICE_RPC_ADDRESS_KEY,  DFS_NAMENODE_RPC_ADDRESS_KEY);
-    
-    assertEquals(4, uris.size());
-    assertTrue(uris.contains(new URI("hdfs://ns1")));
-    assertTrue(uris.contains(new URI("hdfs://" + NS2_NN_ADDR)));
-    assertTrue(uris.contains(new URI("hdfs://" + NN1_ADDR)));
-    assertTrue(uris.contains(new URI("hdfs://" + NN2_ADDR)));
-    
-    // Make sure that non-HDFS URIs in fs.defaultFS don't get included.
-    conf.set(CommonConfigurationKeys.FS_DEFAULT_NAME_KEY,
-        "viewfs://vfs-name.example.com");
-    
-    uris = DFSUtil.getNameServiceUris(conf, DFS_NAMENODE_SERVICE_RPC_ADDRESS_KEY, 
-        DFS_NAMENODE_RPC_ADDRESS_KEY);
-    
-    assertEquals(3, uris.size());
-    assertTrue(uris.contains(new URI("hdfs://ns1")));
-    assertTrue(uris.contains(new URI("hdfs://" + NS2_NN_ADDR)));
-    assertTrue(uris.contains(new URI("hdfs://" + NN1_ADDR)));
-    
-    // Make sure that an HA URI being the default URI doesn't result in multiple
-    // entries being returned.
-    conf.set(CommonConfigurationKeys.FS_DEFAULT_NAME_KEY, "hdfs://ns1");
-    
-    uris = DFSUtil.getNameServiceUris(conf, DFS_NAMENODE_SERVICE_RPC_ADDRESS_KEY, 
-        DFS_NAMENODE_RPC_ADDRESS_KEY);
-    
-    assertEquals(3, uris.size());
-    assertTrue(uris.contains(new URI("hdfs://ns1")));
-    assertTrue(uris.contains(new URI("hdfs://" + NS2_NN_ADDR)));
-    assertTrue(uris.contains(new URI("hdfs://" + NN1_ADDR)));
-    
-    // Make sure that when a service RPC address is used that is distinct from
-    // the client RPC address, and that client RPC address is also used as the
-    // default URI, that the client URI does not end up in the set of URIs
-    // returned.
-    conf = new HdfsConfiguration();
-    conf.set(CommonConfigurationKeys.FS_DEFAULT_NAME_KEY, "hdfs://" + NN1_ADDR);
-    conf.set(DFS_NAMENODE_RPC_ADDRESS_KEY, NN1_ADDR);
-    conf.set(DFS_NAMENODE_SERVICE_RPC_ADDRESS_KEY, NN1_SRVC_ADDR);
-    
-    uris = DFSUtil.getNameServiceUris(conf, DFS_NAMENODE_SERVICE_RPC_ADDRESS_KEY, 
-        DFS_NAMENODE_RPC_ADDRESS_KEY);
-    
-    assertEquals(1, uris.size());
-    assertTrue(uris.contains(new URI("hdfs://" + NN1_SRVC_ADDR)));
-  }
-
-  @Test (timeout=15000)
-  public void testLocalhostReverseLookup() {
-    // 127.0.0.1 -> localhost reverse resolution does not happen on Windows.
-    Assume.assumeTrue(!Shell.WINDOWS);
-
-    // Make sure when config FS_DEFAULT_NAME_KEY using IP address,
-    // it will automatically convert it to hostname
-    HdfsConfiguration conf = new HdfsConfiguration();
->>>>>>> fbf12270
     conf.set(CommonConfigurationKeys.FS_DEFAULT_NAME_KEY, "hdfs://127.0.0.1:8020");
     Collection<URI> uris = DFSUtil.getNameServiceUris(conf);
     assertEquals(1, uris.size());
@@ -994,8 +726,6 @@
         DFSConfigKeys.DFS_WEB_AUTHENTICATION_KERBEROS_KEYTAB_KEY,
         DFSUtil.getSpnegoKeytabKey(conf, defaultKey));
   }
-<<<<<<< HEAD
-=======
 
   @Test(timeout=1000)
   public void testDurationToString() throws Exception {
@@ -1034,5 +764,4 @@
     assertEquals(4*24*60*60*1000l, DFSUtil.parseRelativeTime("4d"));
     assertEquals(999*24*60*60*1000l, DFSUtil.parseRelativeTime("999d"));
   }
->>>>>>> fbf12270
 }