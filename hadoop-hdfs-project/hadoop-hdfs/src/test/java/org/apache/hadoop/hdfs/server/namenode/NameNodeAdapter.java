--- conflicted
+++ resolved
@@ -27,13 +27,9 @@
 import org.apache.hadoop.hdfs.protocol.LocatedBlocks;
 import org.apache.hadoop.hdfs.security.token.delegation.DelegationTokenSecretManager;
 import org.apache.hadoop.hdfs.server.blockmanagement.DatanodeDescriptor;
-<<<<<<< HEAD
 import org.apache.hadoop.hdfs.server.namenode.FSEditLogOp.MkdirOp;
 import org.apache.hadoop.hdfs.server.namenode.LeaseManager.Lease;
-=======
-import org.apache.hadoop.hdfs.server.protocol.DatanodeCommand;
 import org.apache.hadoop.hdfs.server.namenode.FSNamesystem.SafeModeInfo;
->>>>>>> 1525aae4
 import org.apache.hadoop.hdfs.server.protocol.DatanodeRegistration;
 import org.apache.hadoop.hdfs.server.protocol.HeartbeatResponse;
 import org.apache.hadoop.ipc.Server;
@@ -159,7 +155,6 @@
   }
   
   /**
-<<<<<<< HEAD
    * Return the FSNamesystem stats
    */
   public static long[] getStats(final FSNamesystem fsn) {
@@ -184,7 +179,9 @@
     } else {
       return null;
     }
-=======
+  }
+  
+  /**
    * @return the number of blocks marked safe by safemode, or -1
    * if safemode is not running.
    */
@@ -206,6 +203,5 @@
       return true;
     }
     return smi.initializedReplQueues;
->>>>>>> 1525aae4
   }
 }