--- conflicted
+++ resolved
@@ -16,19 +16,11 @@
   <parent>
     <artifactId>hadoop-yarn-server</artifactId>
     <groupId>org.apache.hadoop</groupId>
-<<<<<<< HEAD
-    <version>0.23.1</version>
-  </parent>
-  <groupId>org.apache.hadoop</groupId>
-  <artifactId>hadoop-yarn-server-tests</artifactId>
-  <version>0.23.1</version>
-=======
     <version>0.23.2-SNAPSHOT</version>
   </parent>
   <groupId>org.apache.hadoop</groupId>
   <artifactId>hadoop-yarn-server-tests</artifactId>
   <version>0.23.2-SNAPSHOT</version>
->>>>>>> ef628953
   <name>hadoop-yarn-server-tests</name>
 
   <properties>
