<?xml version="1.0" encoding="UTF-8"?>
<!--
  Licensed under the Apache License, Version 2.0 (the "License");
  you may not use this file except in compliance with the License.
  You may obtain a copy of the License at

    http://www.apache.org/licenses/LICENSE-2.0

  Unless required by applicable law or agreed to in writing, software
  distributed under the License is distributed on an "AS IS" BASIS,
  WITHOUT WARRANTIES OR CONDITIONS OF ANY KIND, either express or implied.
  See the License for the specific language governing permissions and
  limitations under the License. See accompanying LICENSE file.
-->
<project xmlns="http://maven.apache.org/POM/4.0.0"
  xmlns:xsi="http://www.w3.org/2001/XMLSchema-instance"
  xsi:schemaLocation="http://maven.apache.org/POM/4.0.0
                      http://maven.apache.org/xsd/maven-4.0.0.xsd">
  <modelVersion>4.0.0</modelVersion>
  <parent>
    <groupId>org.apache.hadoop</groupId>
    <artifactId>hadoop-project</artifactId>
<<<<<<< HEAD
    <version>2.0.3-alpha</version>
=======
    <version>2.0.4-SNAPSHOT</version>
>>>>>>> 0caafb63
    <relativePath>../hadoop-project</relativePath>
  </parent>
  <groupId>org.apache.hadoop</groupId>
  <artifactId>hadoop-tools</artifactId>
<<<<<<< HEAD
  <version>2.0.3-alpha</version>
=======
  <version>2.0.4-SNAPSHOT</version>
>>>>>>> 0caafb63
  <description>Apache Hadoop Tools</description>
  <name>Apache Hadoop Tools</name>
  <packaging>pom</packaging>

  <modules>
    <module>hadoop-streaming</module>
    <module>hadoop-distcp</module>
    <module>hadoop-archives</module>
    <module>hadoop-rumen</module>
    <module>hadoop-gridmix</module>
    <module>hadoop-datajoin</module>
    <module>hadoop-tools-dist</module>
    <module>hadoop-extras</module>
    <module>hadoop-pipes</module>
  </modules>

  <build>
    <plugins>
      <plugin>
        <artifactId>maven-deploy-plugin</artifactId>
        <configuration>
          <skip>true</skip>
        </configuration>
      </plugin>
      <plugin>
        <groupId>org.apache.rat</groupId>
        <artifactId>apache-rat-plugin</artifactId>
        <configuration>
        </configuration>
      </plugin>
    </plugins>
  </build>

</project><|MERGE_RESOLUTION|>--- conflicted
+++ resolved
@@ -20,20 +20,12 @@
   <parent>
     <groupId>org.apache.hadoop</groupId>
     <artifactId>hadoop-project</artifactId>
-<<<<<<< HEAD
-    <version>2.0.3-alpha</version>
-=======
     <version>2.0.4-SNAPSHOT</version>
->>>>>>> 0caafb63
     <relativePath>../hadoop-project</relativePath>
   </parent>
   <groupId>org.apache.hadoop</groupId>
   <artifactId>hadoop-tools</artifactId>
-<<<<<<< HEAD
-  <version>2.0.3-alpha</version>
-=======
   <version>2.0.4-SNAPSHOT</version>
->>>>>>> 0caafb63
   <description>Apache Hadoop Tools</description>
   <name>Apache Hadoop Tools</name>
   <packaging>pom</packaging>
