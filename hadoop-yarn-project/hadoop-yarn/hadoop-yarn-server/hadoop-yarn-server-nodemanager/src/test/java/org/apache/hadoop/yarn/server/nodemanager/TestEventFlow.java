--- conflicted
+++ resolved
@@ -79,11 +79,7 @@
     YarnConfiguration conf = new YarnConfiguration();
     
     Context context = new NMContext(new NMContainerTokenSecretManager(conf),
-<<<<<<< HEAD
-        new NMTokenSecretManagerInNM()) {
-=======
         new NMTokenSecretManagerInNM(), null, null) {
->>>>>>> 6266273c
       @Override
       public int getHttpPort() {
         return 1234;
