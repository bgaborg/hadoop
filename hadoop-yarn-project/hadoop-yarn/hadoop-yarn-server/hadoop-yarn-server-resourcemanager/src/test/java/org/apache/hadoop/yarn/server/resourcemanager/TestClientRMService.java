--- conflicted
+++ resolved
@@ -30,18 +30,12 @@
 import java.io.IOException;
 import java.net.InetSocketAddress;
 import java.security.PrivilegedExceptionAction;
-<<<<<<< HEAD
-import java.util.HashSet;
-import java.util.EnumSet;
-import java.util.List;
-=======
 import java.util.ArrayList;
 import java.util.Arrays;
 import java.util.HashSet;
 import java.util.EnumSet;
 import java.util.List;
 import java.util.Map;
->>>>>>> 6266273c
 import java.util.Set;
 import java.util.concurrent.BrokenBarrierException;
 import java.util.concurrent.ConcurrentHashMap;
@@ -139,11 +133,7 @@
       protected ClientRMService createClientRMService() {
         return new ClientRMService(this.rmContext, scheduler,
           this.rmAppManager, this.applicationACLsManager, this.queueACLsManager,
-<<<<<<< HEAD
-          this.rmDTSecretManager);
-=======
           this.getRMDTSecretManager());
->>>>>>> 6266273c
       };
     };
     rm.start();
@@ -424,8 +414,6 @@
     Assert.assertEquals(appId2,
         getAllApplicationsResponse.getApplicationList()
             .get(0).getApplicationId());
-<<<<<<< HEAD
-=======
   }
 
   @Test
@@ -509,7 +497,6 @@
     userSet.add(UserGroupInformation.getCurrentUser().getShortUserName());
     assertEquals("Incorrect number of applications for user", 3,
         rmService.getApplications(request).getApplicationList().size());
->>>>>>> 6266273c
   }
   
   @Test(timeout=4000)
@@ -662,11 +649,7 @@
             .currentTimeMillis(), "YARN"));
     ApplicationAttemptId attemptId = ApplicationAttemptId.newInstance(applicationId3, 1);
     RMAppAttemptImpl rmAppAttemptImpl = new RMAppAttemptImpl(attemptId,
-<<<<<<< HEAD
-        rmContext, yarnScheduler, null, asContext, config, null);
-=======
         rmContext, yarnScheduler, null, asContext, config, false);
->>>>>>> 6266273c
     when(app.getCurrentAppAttempt()).thenReturn(rmAppAttemptImpl);
     return app;
   }
